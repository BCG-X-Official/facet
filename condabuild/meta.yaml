package:
  name: gamma-facet
  version: {{ environ.get('FACET_BUILD_FACET_VERSION') }}

source:
  git_url: ../

build:
  noarch: python
  script: "flit install --deps none"

requirements:
  host:
    - flit>=3.0.*
    - numpy {{ environ.get('FACET_V_NUMPY', '>=1.11.*') }}
    - pip>=20.*
    - python=3.8.*
  run:
<<<<<<< HEAD
    - gamma-pytools {{ environ.get('FACET_V_GAMMA_PYTOOLS') }}
    - ipython {{ environ.get('FACET_V_IPYTHON') }}
    - joblib {{ environ.get('FACET_V_JOBLIB') }}
    - lightgbm {{ environ.get('FACET_V_LIGHTGBM') }}
    - matplotlib {{ environ.get('FACET_V_MATPLOTLIB') }}
    - numpy {{ environ.get('FACET_V_NUMPY') }}
    - packaging {{ environ.get('FACET_V_PACKAGING') }}
    - pandas {{ environ.get('FACET_V_PANDAS') }}
    - python {{ environ.get('FACET_V_PYTHON') }}
    - scipy {{ environ.get('FACET_V_SCIPY') }}
    - shap {{ environ.get('FACET_V_SHAP') }}
    - scikit-learn {{ environ.get('FACET_V_SCIKIT_LEARN') }}
    - sklearndf {{ environ.get('FACET_V_SKLEARNDF') }}
    - typing_inspect {{ environ.get('FACET_V_TYPING_INSPECT') }}
=======
    - gamma-pytools   {{ environ.get('FACET_V_GAMMA_PYTOOLS') }}
    - ipython         {{ environ.get('FACET_V_IPYTHON') }}
    - joblib          {{ environ.get('FACET_V_JOBLIB') }}
    - lightgbm        {{ environ.get('FACET_V_LIGHTGBM') }}
    - matplotlib-base {{ environ.get('FACET_V_MATPLOTLIB') }}
    - numpy           {{ environ.get('FACET_V_NUMPY') }}
    - packaging       {{ environ.get('FACET_V_PACKAGING') }}
    - pandas          {{ environ.get('FACET_V_PANDAS') }}
    - python          {{ environ.get('FACET_V_PYTHON') }}
    - scipy           {{ environ.get('FACET_V_SCIPY') }}
    - shap            {{ environ.get('FACET_V_SHAP') }}
    - scikit-learn    {{ environ.get('FACET_V_SCIKIT_LEARN') }}
    - sklearndf       {{ environ.get('FACET_V_SKLEARNDF') }}
    - typing_inspect  {{ environ.get('FACET_V_TYPING_INSPECT') }}
>>>>>>> 6c37c4ab

test:
  imports:
    - facet
    - facet.crossfit
    - facet.inspection
    - facet.selection
    - facet.validation
    - facet.simulation
  requires:
    - pytest=5.2.*
  commands:
    - conda list
    - python -c 'import facet;
                 import os;
                 assert facet.__version__ == os.environ["PKG_VERSION"]'
    - cd "${FACET_PATH}/facet"
    - pytest -vs test

about:
  home: https://github.com/BCG-Gamma/facet
  license: Apache Software License v2.0
  license_file: LICENSE
  description: |
    FACET is an open source library for human-explainable AI. It combines sophisticated
    model inspection and model-based simulation to enable better explanations of
    your supervised machine learning models.
  dev_url: https://github.com/BCG-Gamma/facet
  doc_url: https://bcg-gamma.github.io/facet/
  doc_source_url: https://github.com/BCG-Gamma/facet/blob/develop/README.rst<|MERGE_RESOLUTION|>--- conflicted
+++ resolved
@@ -16,22 +16,6 @@
     - pip>=20.*
     - python=3.8.*
   run:
-<<<<<<< HEAD
-    - gamma-pytools {{ environ.get('FACET_V_GAMMA_PYTOOLS') }}
-    - ipython {{ environ.get('FACET_V_IPYTHON') }}
-    - joblib {{ environ.get('FACET_V_JOBLIB') }}
-    - lightgbm {{ environ.get('FACET_V_LIGHTGBM') }}
-    - matplotlib {{ environ.get('FACET_V_MATPLOTLIB') }}
-    - numpy {{ environ.get('FACET_V_NUMPY') }}
-    - packaging {{ environ.get('FACET_V_PACKAGING') }}
-    - pandas {{ environ.get('FACET_V_PANDAS') }}
-    - python {{ environ.get('FACET_V_PYTHON') }}
-    - scipy {{ environ.get('FACET_V_SCIPY') }}
-    - shap {{ environ.get('FACET_V_SHAP') }}
-    - scikit-learn {{ environ.get('FACET_V_SCIKIT_LEARN') }}
-    - sklearndf {{ environ.get('FACET_V_SKLEARNDF') }}
-    - typing_inspect {{ environ.get('FACET_V_TYPING_INSPECT') }}
-=======
     - gamma-pytools   {{ environ.get('FACET_V_GAMMA_PYTOOLS') }}
     - ipython         {{ environ.get('FACET_V_IPYTHON') }}
     - joblib          {{ environ.get('FACET_V_JOBLIB') }}
@@ -46,7 +30,6 @@
     - scikit-learn    {{ environ.get('FACET_V_SCIKIT_LEARN') }}
     - sklearndf       {{ environ.get('FACET_V_SKLEARNDF') }}
     - typing_inspect  {{ environ.get('FACET_V_TYPING_INSPECT') }}
->>>>>>> 6c37c4ab
 
 test:
   imports:
