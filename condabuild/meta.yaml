package:
  name: gamma-facet
  version: {{ environ.get('FACET_BUILD_FACET_VERSION') }}

source:
  git_url: ../

build:
  noarch: python
  script: "flit install --deps none"

requirements:
  host:
<<<<<<< HEAD
    - pip>=20
    - python=3.8
    - numpy=1.16
    - flit=3.0
  run:
    # boruta is called boruta_py on conda-forge
    - boruta_py {{ environ.get('FACET_V_BORUTA') }}
    - gamma-pytools {{ environ.get('FACET_V_GAMMA_PYTOOLS') }}
    - ipython {{ environ.get('FACET_V_IPYTHON') }}
    - joblib {{ environ.get('FACET_V_JOBLIB') }}
=======
    - flit>=3.0.*
    - numpy {{ environ.get('FACET_V_NUMPY', '>=1.11.*') }}
    - pip>=20.*
    - python=3.8.*
  run:
    - gamma-pytools {{ environ.get('FACET_V_GAMMA_PYTOOLS') }}
>>>>>>> 1c854d58
    - lightgbm {{ environ.get('FACET_V_LIGHTGBM') }}
    - matplotlib {{ environ.get('FACET_V_MATPLOTLIB') }}
    - numpy {{ environ.get('FACET_V_NUMPY') }}
    - packaging {{ environ.get('FACET_V_PACKAGING') }}
    - pandas {{ environ.get('FACET_V_PANDAS') }}
    - python {{ environ.get('FACET_V_PYTHON') }}
<<<<<<< HEAD
    - scikit-learn {{ environ.get('FACET_V_SCIKIT_LEARN') }}
    - scipy {{ environ.get('FACET_V_SCIPY') }}
    - shap {{ environ.get('FACET_V_SHAP') }}
=======
    - scipy {{ environ.get('FACET_V_SCIPY') }}
    - shap {{ environ.get('FACET_V_SHAP') }}
    - scikit-learn {{ environ.get('FACET_V_SCIKIT_LEARN') }}
>>>>>>> 1c854d58
    - sklearndf {{ environ.get('FACET_V_SKLEARNDF') }}
    - typing_inspect {{ environ.get('FACET_V_TYPING_INSPECT') }}

test:
  imports:
    - facet
    - facet.crossfit
    - facet.inspection
    - facet.selection
    - facet.validation
    - facet.simulation
  requires:
    - pytest=5.2
  commands:
    - conda list
    - python -c 'import facet;
                 import os;
                 assert facet.__version__ == os.environ["PKG_VERSION"]'
    - cd "${FACET_PATH}/facet"
    - pytest -vs test

about:
  home: https://github.com/BCG-Gamma/facet
  license: Apache Software License v2.0
  license_file: LICENSE
  description: |
    FACET is an open source library for human-explainable AI. It combines sophisticated
    model inspection and model-based simulation to enable better explanations of
    your supervised machine learning models.
  dev_url: https://github.com/BCG-Gamma/facet
  doc_url: https://bcg-gamma.github.io/facet/
  doc_source_url: https://github.com/BCG-Gamma/facet/blob/develop/README.rst<|MERGE_RESOLUTION|>--- conflicted
+++ resolved
@@ -11,40 +11,25 @@
 
 requirements:
   host:
-<<<<<<< HEAD
-    - pip>=20
-    - python=3.8
-    - numpy=1.16
-    - flit=3.0
+    - flit>=3.0.*
+    - numpy {{ environ.get('FACET_V_NUMPY', '>=1.11.*') }}
+    - pip>=20.*
+    - python=3.8.*
   run:
     # boruta is called boruta_py on conda-forge
     - boruta_py {{ environ.get('FACET_V_BORUTA') }}
     - gamma-pytools {{ environ.get('FACET_V_GAMMA_PYTOOLS') }}
     - ipython {{ environ.get('FACET_V_IPYTHON') }}
     - joblib {{ environ.get('FACET_V_JOBLIB') }}
-=======
-    - flit>=3.0.*
-    - numpy {{ environ.get('FACET_V_NUMPY', '>=1.11.*') }}
-    - pip>=20.*
-    - python=3.8.*
-  run:
-    - gamma-pytools {{ environ.get('FACET_V_GAMMA_PYTOOLS') }}
->>>>>>> 1c854d58
     - lightgbm {{ environ.get('FACET_V_LIGHTGBM') }}
     - matplotlib {{ environ.get('FACET_V_MATPLOTLIB') }}
     - numpy {{ environ.get('FACET_V_NUMPY') }}
     - packaging {{ environ.get('FACET_V_PACKAGING') }}
     - pandas {{ environ.get('FACET_V_PANDAS') }}
     - python {{ environ.get('FACET_V_PYTHON') }}
-<<<<<<< HEAD
-    - scikit-learn {{ environ.get('FACET_V_SCIKIT_LEARN') }}
-    - scipy {{ environ.get('FACET_V_SCIPY') }}
-    - shap {{ environ.get('FACET_V_SHAP') }}
-=======
     - scipy {{ environ.get('FACET_V_SCIPY') }}
     - shap {{ environ.get('FACET_V_SHAP') }}
     - scikit-learn {{ environ.get('FACET_V_SCIKIT_LEARN') }}
->>>>>>> 1c854d58
     - sklearndf {{ environ.get('FACET_V_SKLEARNDF') }}
     - typing_inspect {{ environ.get('FACET_V_TYPING_INSPECT') }}
 
@@ -57,7 +42,7 @@
     - facet.validation
     - facet.simulation
   requires:
-    - pytest=5.2
+    - pytest=5.2.*
   commands:
     - conda list
     - python -c 'import facet;
