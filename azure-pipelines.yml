trigger:
  - 1.2.x
  - release/*

pr:
  - 1.2.x
  - release/*

# set the build name
name: $[ variables['branchName'] ]

# run tests and full conda/tox build matrix every night at 4am
schedules:
- cron: "0 4 * * 1-5"
  displayName: Nightly full build
  branches:
    include:
    - 1.2.x

resources:
  repositories:
<<<<<<< HEAD
    - repository: sklearndf
      type: github
      endpoint: BCG-Gamma
      name: BCG-Gamma/sklearndf
      ref: 1.2.x
=======
>>>>>>> 1c854d58
    - repository: pytools
      type: github
      endpoint: BCG-Gamma
      name: BCG-Gamma/pytools
      ref: 1.2.x

variables:
  ${{ if not(startsWith(variables['Build.SourceBranch'], 'refs/pull/')) }}:
    branchName: $[ replace(variables['Build.SourceBranch'], 'refs/heads/', '') ]
  ${{ if startsWith(variables['Build.SourceBranch'], 'refs/pull/') }}:
    branchName: $[ replace(variables['System.PullRequest.SourceBranch'], 'refs/heads/', '') ]
  source_is_release_branch: $[ startsWith(variables['branchName'], 'release') ]
  source_is_develop_branch: $[ or(startsWith(variables['branchName'], 'develop'), startsWith(variables['branchName'], 'dev/')) ]
  is_scheduled: $[ eq(variables['Build.Reason'], 'Schedule') ]
  project_name: facet
  project_root: $(project_name)
  package_name: gamma-facet
  sshPublicKey: $(sshPublicKey_facet)

stages:
  # check code quality first to fail fast (isort, flake8, black)
  - stage: code_quality_checks
    displayName: 'Code quality'
    jobs:
      - job:
        displayName: 'isort'
        steps:
          - task: UsePythonVersion@0
            inputs:
              versionSpec: '3.7.*'
            displayName: 'use Python 3.7'
          - script: |
              python -m pip install isort==5.5.4
              python -m isort --check --diff .
            displayName: 'Run isort'
      - job:
        displayName: 'black'
        steps:
          - task: UsePythonVersion@0
            inputs:
              versionSpec: '3.7.*'
            displayName: 'use Python 3.7'
          - script: |
              python -m pip install black==20.8b1
              python -m black --check .
            displayName: 'Run black'
      - job:
        displayName: 'flake8'
        steps:
          - task: UsePythonVersion@0
            inputs:
              versionSpec: '3.7.*'
            displayName: 'use Python 3.7'
          - script: |
              python -m pip install flake8==3.9.0 flake8-comprehensions flake8-import-order
              python -m flake8 --config tox.ini -v .
            displayName: 'Run flake8'

  # detect whether the build config (pyproject.toml) was changed -> then we must run a build test
  - stage: detect_build_config_changes
    displayName: 'Pyproject.toml build config'

    jobs:

      - job: checkout_and_diff
        displayName: 'detect changes'
        steps:
          - checkout: self

          - task: Bash@3
            name: diff
            inputs:
              targetType: 'inline'
              script: |
                echo Repo: $(Build.DefinitionName)
                cd $(System.DefaultWorkingDirectory)
                files_changed=$(git diff $(Build.SourceVersion)^! --name-only)
                echo "Files changed since last commit: ${files_changed}"
                n_files_changed=$(git diff $(Build.SourceVersion)^! --name-only | grep -i -E 'meta.yaml|pyproject.toml|azure-pipelines.yml|tox.ini'  | wc -l | xargs)
                if [ ${n_files_changed} -gt 0 ]
                then
                build_changed=1
                echo "build config has been changed"
                else
                build_changed=0
                echo "build config is unchanged";
                fi
                echo "##vso[task.setvariable variable=conda_build_config_changed;isOutput=true]$build_changed"


  - stage:
    displayName: 'Unit tests'
    dependsOn: 'detect_build_config_changes'
    variables:
      conda_build_config_changed: $[ stageDependencies.detect_build_config_changes.checkout_and_diff.outputs['diff.conda_build_config_changed'] ]

    jobs:
    - job:
      displayName: 'pytest @ develop environment'
      condition: ne(variables.source_is_release_branch, 'True')

      pool:
          vmImage: 'ubuntu-latest'

      steps:
        - task: UsePythonVersion@0
          inputs:
            versionSpec: '3.7.*'
          displayName: 'use Python 3.7'

        - checkout: self

        - script: dir $(Build.SourcesDirectory)

        - task: Bash@3
          inputs:
            targetType: 'inline'
            script: |
              set -eux
              eval "$(conda shell.bash hook)"
              export PYTHONPATH=$(System.DefaultWorkingDirectory)/src/
              export RUN_PACKAGE_VERSION_TEST=$(project_name)
              conda env create
              conda activate $(project_name)-develop
              pytest \
                 --cov $(project_name) \
                 --cov-config "tox.ini" \
                 --cov-report=xml:coverage.xml --cov-report=html:htmlcov \
                 --junitxml pytest.xml \
                 . -s
          displayName: 'pytest'

        - task: PublishTestResults@2
          condition: succeededOrFailed()
          inputs:
            testResultsFiles: '$(System.DefaultWorkingDirectory)/*.xml'
            searchFolder: '$(System.DefaultWorkingDirectory)/'
            testRunTitle: 'Publish test results'

        - task: PublishCodeCoverageResults@1
          inputs:
            codeCoverageTool: Cobertura
            summaryFileLocation: '$(System.DefaultWorkingDirectory)/coverage.xml'
            reportDirectory: '$(System.DefaultWorkingDirectory)/htmlcov'

  # conda env & tox build test
  # testing matrix of python & sklearn versions
  # - for release branch: 3 build tests
  # - otherwise: 1 build test
  - stage: conda_tox_build
    displayName: 'Conda/tox build & test'
    dependsOn: 'detect_build_config_changes'
    variables:
      conda_build_config_changed: $[ stageDependencies.detect_build_config_changes.checkout_and_diff.outputs['diff.conda_build_config_changed'] ]

    jobs:
    - job:
      displayName: 'single'
      condition: >
        and(
        ne(variables.source_is_release_branch, 'True'),
        ne(variables.source_is_develop_branch, 'True'),
        ne(variables.is_scheduled, 'True'),
        ne(stageDependencies.detect_build_config_changes.checkout_and_diff.outputs['diff.conda_build_config_changed'], '0')
        )

      pool:
          vmImage: 'ubuntu-latest'
      strategy:
        matrix:
          maximum_dependencies_conda:
            FACET_V_PYTHON_BUILD: '=3.8.*'
            BUILD_SYSTEM: 'conda'
            PKG_DEPENDENCIES: 'max'
          maximum_dependencies_tox:
            FACET_V_PYTHON_BUILD: '=3.8.*'
            BUILD_SYSTEM: 'tox'
            PKG_DEPENDENCIES: 'max'

      steps:
        - task: UsePythonVersion@0
          inputs:
            versionSpec: '$(FACET_V_PYTHON_BUILD)'
          displayName: 'Use Python $(FACET_V_PYTHON_BUILD)'

        - checkout: pytools
        - checkout: self

        - script: dir $(Build.SourcesDirectory)

        - script: |
            conda install -y -c anaconda conda-build~=3.20.5 conda-verify toml=0.10.* flit=3.0.*
          displayName: 'Install conda-build, flit, toml'
          condition: eq(variables['BUILD_SYSTEM'], 'conda')

        - script: |
            python -m pip install "toml==0.10.*"
            python -m pip install "flit==3.0.*"
            flit --version
            python -m pip install "tox==3.20.*"
            tox --version
          displayName: 'Install tox, flit & toml'
          condition: eq(variables['BUILD_SYSTEM'], 'tox')

        - task: Bash@3
          inputs:
            targetType: 'inline'
            script: |
              set -eux
              if [ "$BUILD_SYSTEM" = "conda" ] ; then eval "$(conda shell.bash hook)" ; fi
              export RUN_PACKAGE_VERSION_TEST=$(project_name)

              cd $(Build.SourcesDirectory)/$(project_root)
              ./make.py $(project_name) $(BUILD_SYSTEM) $(PKG_DEPENDENCIES)
          displayName: "build & test"

        - task: CopyFiles@2
          inputs:
            sourceFolder: $(System.DefaultWorkingDirectory)/$(project_root)/dist
            targetFolder: $(Build.ArtifactStagingDirectory)

        - task: PublishBuildArtifacts@1
          inputs:
            pathtoPublish: $(Build.ArtifactStagingDirectory)
            artifactName: $(BUILD_SYSTEM)_$(PKG_DEPENDENCIES)
            publishLocation: Container

    - job:
      displayName: 'matrix'
      condition: >
        or(
        eq(variables.source_is_develop_branch, 'True'),
        eq(variables.source_is_release_branch, 'True'),
        eq(variables.is_scheduled, 'True')
        )

      pool:
        vmImage: 'ubuntu-latest'
      strategy:
        matrix:
          default_dependencies_conda:
            FACET_V_PYTHON_BUILD: '=3.7.*'
            BUILD_SYSTEM: 'conda'
            PKG_DEPENDENCIES: 'default'
          minimum_dependencies_conda:
            FACET_V_PYTHON_BUILD: '=3.6.*'
            BUILD_SYSTEM: 'conda'
            PKG_DEPENDENCIES: 'min'
          maximum_dependencies_conda:
            FACET_V_PYTHON_BUILD: '=3.8.*'
            BUILD_SYSTEM: 'conda'
            PKG_DEPENDENCIES: 'max'
          default_dependencies_tox:
            FACET_V_PYTHON_BUILD: '=3.7.*'
            BUILD_SYSTEM: 'tox'
            PKG_DEPENDENCIES: 'default'
          minimum_dependencies_tox:
            FACET_V_PYTHON_BUILD: '=3.6.*'
            BUILD_SYSTEM: 'tox'
            PKG_DEPENDENCIES: 'min'
          maximum_dependencies_tox:
            FACET_V_PYTHON_BUILD: '=3.8.*'
            BUILD_SYSTEM: 'tox'
            PKG_DEPENDENCIES: 'max'


      steps:
        - task: UsePythonVersion@0
          inputs:
            versionSpec: '$(FACET_V_PYTHON_BUILD)'
          displayName: 'Use Python $(FACET_V_PYTHON_BUILD)'

        - checkout: pytools
        - checkout: self

        - script: dir $(Build.SourcesDirectory)

        - script: |
            conda install -y -c anaconda conda-build~=3.20.5 conda-verify toml=0.10.* flit=3.0.*
          displayName: 'Install conda-build, flit, toml'
          condition: eq(variables['BUILD_SYSTEM'], 'conda')

        - script: |
            python -m pip install "toml==0.10.*"
            python -m pip install "flit==3.0.*"
            flit --version
            python -m pip install "tox==3.20.*"
            tox --version
          displayName: 'Install tox, flit & toml'
          condition: eq(variables['BUILD_SYSTEM'], 'tox')

        - task: Bash@3
          inputs:
            targetType: 'inline'
            script: |
              set -eux
              if [ "$BUILD_SYSTEM" = "conda" ] ; then eval "$(conda shell.bash hook)" ; fi
              export RUN_PACKAGE_VERSION_TEST=$(project_name)

              cd $(Build.SourcesDirectory)/$(project_root)
              ./make.py $(project_name) $(BUILD_SYSTEM) $(PKG_DEPENDENCIES)
          displayName: "build & test"

        - task: CopyFiles@2
          inputs:
            sourceFolder: $(System.DefaultWorkingDirectory)/$(project_root)/dist
            targetFolder: $(Build.ArtifactStagingDirectory)

        - task: PublishBuildArtifacts@1
          inputs:
            pathtoPublish: $(Build.ArtifactStagingDirectory)
            artifactName: $(BUILD_SYSTEM)_$(PKG_DEPENDENCIES)
            publishLocation: Container

  # apply veracode static code analysis during nightly build
  - stage: veracode_check
    displayName: 'Veracode check'

    jobs:
      - job:
        displayName: 'Veracode check'
        condition: eq(variables['Build.Reason'], 'Schedule')

        steps:
          - task: Bash@3
            inputs:
              targetType: 'inline'
              script: |
                set -eux
                eval "$(conda shell.bash hook)"
                cd $(System.DefaultWorkingDirectory)
                mkdir static_scan
                git archive --format=zip --output static_scan/archive.zip HEAD

          - task: Veracode@3
            inputs:
              ConnectionDetailsSelection: 'Endpoint'
              AnalysisService: 'veracode'
              veracodeAppProfile: 'FACET'
              version: '$(Build.BuildID)'
              filepath: '$(System.DefaultWorkingDirectory)/static_scan'
              sandboxName: '$(project_name)'
              createSandBox: false
              createProfile: false
              failTheBuildIfVeracodeScanDidNotInitiate: false
              scanStatusCheckInterval: '60'
              importResults: false
              failBuildOnPolicyFail: false

  - stage: check_release
    displayName: 'Check Release Version'
    dependsOn: conda_tox_build

    jobs:
      - job:
        displayName: 'Check Release'
        condition: >
          or(
          eq(variables.source_is_release_branch, 'True'),
          eq(variables.source_is_develop_branch, 'True')
          )

        steps:
          - task: UsePythonVersion@0
            inputs:
              versionSpec: '3.7.*'
            displayName: 'use Python 3.7'

          - checkout: pytools
          - checkout: self

          - task: Bash@3
            env:
              BRANCH_NAME: $(branchName)
            inputs:
              targetType: inline
              condition: ne(variables.branchName, 'develop')
              script: |
                set -eux
                python -m pip install "toml==0.10.*"
                cd $(System.DefaultWorkingDirectory)/pytools
                python <<EOF
                from os import environ
                from make import ToxBuilder

                branch_env = "BRANCH_NAME"
                assert branch_env in environ, f"ENV variable '{branch_env}' with git branch name missing."
                branch = environ[branch_env]
                print(f"Checking package version consistency with branch: {branch}")
                if branch == "develop":
                  exit(0)
                assert (branch.startswith("release/") or branch.startswith("dev/")
                ), "This check should only run on versioned branches – check pipeline."

                branch_version = branch.split("/", maxsplit=1)[1]
                package_version = ToxBuilder("$(project_name)", "default").package_version

                assert (
                    package_version == branch_version
                ), f"Package version '{package_version}' does not match '{branch_version}' from branch."

                print("Check passed.")

                EOF

            displayName: "Check version consistency"


  # release on merges into release/*:
  # - add release tag
  # - create GitHub release with changelog
  # - upload conda and pip packages as artifacts to GitHub
  - stage:
    displayName: 'Release'
    dependsOn: check_release
    variables:
    - group: artifact_publication

    jobs:
      - job:
        displayName: 'Release'
        condition: >
          or(
          eq(variables.source_is_release_branch, 'True'),
          eq(variables.source_is_develop_branch, 'True')
          )

        steps:
          - task: UsePythonVersion@0
            inputs:
              versionSpec: '3.7.*'
            displayName: 'use Python 3.7'

          - checkout: pytools
          - checkout: self

          - task: Bash@3
            inputs:
              targetType: inline
              script: |
                set -eux
                echo "Getting version"
                pip install packaging
                cd $(System.DefaultWorkingDirectory)/$(project_root)/src
                export PYTHONPATH=$(System.DefaultWorkingDirectory)/pytools/sphinx/base
                version=$(python -c "import make_base; print(make_base.get_package_version())")
                echo "Current version: $version"
                echo "Detecting pre-release ('rc' in version)"
                prerelease=False
                [[ $version == *rc* ]] && prerelease=True && echo "Pre-release identified"
                echo "##vso[task.setvariable variable=current_version]$version"
                echo "##vso[task.setvariable variable=is_prerelease]$prerelease"
            displayName: "Get package version"

          - task: DownloadBuildArtifacts@0
            inputs:
              artifactName: tox_default

          - task: DownloadBuildArtifacts@0
            inputs:
              artifactName: conda_default

          - script: |
              set -eux
              cd $(System.DefaultWorkingDirectory)
              eval "$(conda shell.bash hook)"
              conda install -y anaconda-client
              anaconda login --username "${CONDA_USERNAME}" --password "${CONDA_PASSWORD}"
              anaconda upload --user BCG_Gamma --force $(System.ArtifactsDirectory)/conda_default/conda/noarch/$(package_name)-*.tar.bz2
              anaconda logout
              echo "##vso[task.setvariable variable=conda_published]True"
            displayName: 'Publish to Anaconda'

            condition: eq(variables['source_is_release_branch'], 'True')
            env:
              CONDA_PASSWORD: $(anaconda_pw)
              CONDA_USERNAME: $(anaconda_user)

          - script: |
              set -eux
              cd $(System.DefaultWorkingDirectory)/$(project_root)
              pip install flit
              flit install -s
              flit publish
              echo "##vso[task.setvariable variable=pypi_published]True"
            displayName: 'Publish to PyPi'
            condition: eq(variables['source_is_release_branch'], 'True')
            env:
              FLIT_PASSWORD: $(pypi_pw)
              FLIT_USERNAME: $(pypi_user)

          - task: GitHubRelease@1
            condition: >
              and(
                eq(variables['source_is_release_branch'], 'True'),
                succeededOrFailed(),
                or(
                  eq(variables['conda_published'], 'True'),
                  eq(variables['pypi_published'], 'True')
                )
              )
            inputs:
              gitHubConnection: github_release
              repositoryName: $(Build.Repository.Name)
              action: create
              target: $(Build.SourceVersion)
              tagSource: userSpecifiedTag
              tag: $(current_version)
              title: $(project_name) $(current_version)
              releaseNotesSource: inline
              releaseNotesInline: |
                This is the $(current_version) release of $(package_name).

                You can upgrade your current pip installation via

                    pip install --upgrade $(package_name)

                Your conda package can be upgraded by running

                    conda install -c conda-forge -c bcg_gamma $(package_name)

              isDraft: false
              isPreRelease: $(is_prerelease)
              assets: |
                $(System.ArtifactsDirectory)/tox_default/tox/$(package_name)-*.tar.gz
                $(System.ArtifactsDirectory)/conda_default/conda/noarch/$(package_name)-*.tar.bz2

  # render docs and publish to GitHub Pages
  - stage:
    displayName: 'Docs'

    variables:
    - group: github_ssh

    jobs:
    - job:
      displayName: 'Build and publish docs'
      condition: >
        or(
        eq(variables.source_is_release_branch, 'True'),
        eq(variables.source_is_develop_branch, 'True')
        )


      pool:
          vmImage: 'ubuntu-latest'

      steps:
        - task: UsePythonVersion@0
          inputs:
            versionSpec: '3.7.*'
          displayName: 'use Python 3.7'

        - task: InstallSSHKey@0
          inputs:
            knownHostsEntry: $(knownHostsEntry)
            sshPublicKey: $(sshPublicKey)
            sshKeySecureFile: 'deploy_docs_$(project_name)'
          displayName: 'Install the deploy SSH key'

        - checkout: pytools
        - checkout: self

        - script: dir $(Build.SourcesDirectory)

        - task: Bash@3
          inputs:
            targetType: 'inline'
            script: |
              set -eux
              cd $(System.DefaultWorkingDirectory)/$(project_root)
              git checkout --track origin/github-pages
              mkdir -p docs
              sudo apt-get install tree
              echo "Current docs contents:"
              tree docs
              mkdir $(Build.ArtifactStagingDirectory)/old_docs
              cp -r docs $(Build.ArtifactStagingDirectory)/old_docs
          displayName: 'Save current docs version'

        - task: Bash@3
          inputs:
            targetType: 'inline'
            script: |
              set -eux
              eval "$(conda shell.bash hook)"
              cd $(System.DefaultWorkingDirectory)/$(project_root)
              echo "Checking out $(branchName)"
              git checkout $(branchName)
              git status
              export PYTHONPATH=$(System.DefaultWorkingDirectory)/$(project_root)/src/
              conda env create -f environment.yml
              conda activate $(project_name)-develop
              cd $(System.DefaultWorkingDirectory)/$(project_root)/
              python sphinx/make.py html
              echo "Current docs contents:"
              tree docs
          displayName: 'Build new docs version'

        - task: Bash@3
          inputs:
            targetType: 'inline'
            script: |
              set -eux
              eval "$(conda shell.bash hook)"
              cp -r $(Build.ArtifactStagingDirectory)/old_docs/docs .
              echo "Current docs contents:"
              tree docs
              mkdir -p $(System.DefaultWorkingDirectory)/$(project_root)/sphinx/build/
              cp -R docs/docs-version $(System.DefaultWorkingDirectory)/$(project_root)/sphinx/build/
              echo "Building sphinx docs"
              conda activate $(project_name)-develop
              cd $(System.DefaultWorkingDirectory)/$(project_root)
              python sphinx/make.py prepare_docs_deployment
              echo "Current docs contents:"
              tree docs
              mkdir $(Build.ArtifactStagingDirectory)/new_docs
              mv docs $(Build.ArtifactStagingDirectory)/new_docs
          displayName: 'Update saved docs'

        - task: Bash@3
          condition: eq(variables['source_is_release_branch'], 'True')
          inputs:
            targetType: 'inline'
            script: |
              set -eux
              cd $(System.DefaultWorkingDirectory)/$(project_root)
              echo "Adjusting git credentials"
              git config --global user.name "Azure Pipelines"
              git config --global user.email "azuredevops@microsoft.com"
              git config --global url.ssh://git@github.com/.insteadOf https://github.com/
              git checkout github-pages
              cp -r $(Build.ArtifactStagingDirectory)/new_docs/docs .
              git status
              git add docs
              echo "Staged docs HTML build"
              git status
              git commit -m "Publish GitHub Pages [skip ci]"
              echo "Committed to local branch github-pages"
              git push --set-upstream origin github-pages
          displayName: 'Publish docs'<|MERGE_RESOLUTION|>--- conflicted
+++ resolved
@@ -19,14 +19,6 @@
 
 resources:
   repositories:
-<<<<<<< HEAD
-    - repository: sklearndf
-      type: github
-      endpoint: BCG-Gamma
-      name: BCG-Gamma/sklearndf
-      ref: 1.2.x
-=======
->>>>>>> 1c854d58
     - repository: pytools
       type: github
       endpoint: BCG-Gamma
