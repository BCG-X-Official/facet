trigger:
  - 2.0.x
  - release/*

pr:
  - 2.0.x
  - release/*

pool:
    vmImage: 'Ubuntu-latest'

# set the build name
name: $[ variables['branchName'] ]

# run tests and full conda/tox build matrix every night at 4am
schedules:
- cron: "0 4 * * 1-5"
  displayName: Nightly full build
  branches:
    include:
    - 1.2.x

resources:
  repositories:
    - repository: pytools
      type: github
      endpoint: BCG-Gamma
      name: BCG-Gamma/pytools
      ref: 2.0.x

variables:
  ${{ if not(startsWith(variables['Build.SourceBranch'], 'refs/pull/')) }}:
    branchName: $[ replace(variables['Build.SourceBranch'], 'refs/heads/', '') ]
  ${{ if startsWith(variables['Build.SourceBranch'], 'refs/pull/') }}:
    branchName: $[ replace(variables['System.PullRequest.SourceBranch'], 'refs/heads/', '') ]
  source_is_release_branch: $[ startsWith(variables['branchName'], 'release/') ]
  source_is_develop_branch: $[ startsWith(variables['branchName'], 'dev/') ]
  is_scheduled: $[ eq(variables['Build.Reason'], 'Schedule') ]
  project_name: facet
  project_root: $(project_name)
  package_name: gamma-facet
  sshPublicKey: $(sshPublicKey_facet)

stages:
  # check code quality first to fail fast (isort, flake8, black)
  - stage: code_quality_checks
    displayName: 'Code quality'
    jobs:
      - job:
        displayName: 'isort'
        steps:
          - task: UsePythonVersion@0
            inputs:
              versionSpec: '3.7.*'
            displayName: 'use Python 3.7'
          - script: |
              python -m pip install isort==5.5.4
              python -m isort --check --diff .
            displayName: 'Run isort'
      - job:
        displayName: 'black'
        steps:
          - task: UsePythonVersion@0
            inputs:
              versionSpec: '3.7.*'
            displayName: 'use Python 3.7'
          - script: |
              python -m pip install black==20.8b1
              python -m black --check .
            displayName: 'Run black'
      - job:
        displayName: 'flake8'
        steps:
          - task: UsePythonVersion@0
            inputs:
              versionSpec: '3.7.*'
            displayName: 'use Python 3.7'
          - script: |
              python -m pip install flake8==3.9.0 flake8-comprehensions flake8-import-order
              python -m flake8 --config tox.ini -v .
            displayName: 'Run flake8'

  # detect whether the build config (pyproject.toml) was changed -> then we must run a build test
  - stage: detect_build_config_changes
    displayName: 'Pyproject.toml build config'

    jobs:

      - job: checkout_and_diff
        displayName: 'detect changes'
        steps:
          - checkout: self

          - task: Bash@3
            name: diff
            inputs:
              targetType: 'inline'
              script: |
                echo Repo: $(Build.DefinitionName)
                cd $(System.DefaultWorkingDirectory)
                files_changed=$(git diff $(Build.SourceVersion)^! --name-only)
                echo "Files changed since last commit: ${files_changed}"
                n_files_changed=$(git diff $(Build.SourceVersion)^! --name-only | grep -i -E 'meta\.yaml|pyproject\.toml|azure-pipelines\.yml|tox\.ini|make\.py'  | wc -l | xargs)
                if [ ${n_files_changed} -gt 0 ]
                then
                build_changed=1
                echo "build config has been changed"
                else
                build_changed=0
                echo "build config is unchanged";
                fi
                echo "##vso[task.setvariable variable=conda_build_config_changed;isOutput=true]$build_changed"


  - stage:
    displayName: 'Unit tests'
    dependsOn: 'detect_build_config_changes'
    variables:
      conda_build_config_changed: $[ stageDependencies.detect_build_config_changes.checkout_and_diff.outputs['diff.conda_build_config_changed'] ]

    jobs:
    - job:
      displayName: 'pytest @ develop environment'
      condition: ne(variables.source_is_release_branch, 'True')

      pool:
          vmImage: 'ubuntu-latest'

      steps:
        - task: UsePythonVersion@0
          inputs:
            versionSpec: '3.7.*'
          displayName: 'use Python 3.7'

        - checkout: self

        - script: dir $(Build.SourcesDirectory)

        - task: Bash@3
          inputs:
            targetType: 'inline'
            script: |
              set -eux
              eval "$(conda shell.bash hook)"
              export PYTHONPATH=$(System.DefaultWorkingDirectory)/src/
              export RUN_PACKAGE_VERSION_TEST=$(project_name)
              conda env create
              conda activate $(project_name)-develop
              pytest \
                 --cov $(project_name) \
                 --cov-config "tox.ini" \
                 --cov-report=xml:coverage.xml --cov-report=html:htmlcov \
                 --junitxml pytest.xml \
                 . -s
          displayName: 'pytest'

        - task: PublishTestResults@2
          condition: succeededOrFailed()
          inputs:
            testResultsFiles: '$(System.DefaultWorkingDirectory)/*.xml'
            searchFolder: '$(System.DefaultWorkingDirectory)/'
            testRunTitle: 'Publish test results'

        - task: PublishCodeCoverageResults@1
          inputs:
            codeCoverageTool: Cobertura
            summaryFileLocation: '$(System.DefaultWorkingDirectory)/coverage.xml'
            reportDirectory: '$(System.DefaultWorkingDirectory)/htmlcov'

  # conda env & tox build test
  # testing matrix of python & sklearn versions
  # - for release branch: 3 build tests
  # - otherwise: 1 build test
  - stage: conda_tox_build
    displayName: 'Conda/tox build & test'
    dependsOn: 'detect_build_config_changes'
    variables:
      conda_build_config_changed: $[ stageDependencies.detect_build_config_changes.checkout_and_diff.outputs['diff.conda_build_config_changed'] ]

    jobs:
    - job:
      displayName: 'single'
      condition: >
        and(
        ne(variables.source_is_release_branch, 'True'),
        ne(variables.source_is_develop_branch, 'True'),
        ne(variables.is_scheduled, 'True'),
        ne(stageDependencies.detect_build_config_changes.checkout_and_diff.outputs['diff.conda_build_config_changed'], '0')
        )

      pool:
          vmImage: 'ubuntu-latest'
      strategy:
        matrix:
          maximum_dependencies_conda:
            FACET_V_PYTHON_BUILD: '=3.8.*'
            BUILD_SYSTEM: 'conda'
            PKG_DEPENDENCIES: 'max'
          maximum_dependencies_tox:
            FACET_V_PYTHON_BUILD: '=3.8.*'
            BUILD_SYSTEM: 'tox'
            PKG_DEPENDENCIES: 'max'

      steps:
        - task: UsePythonVersion@0
          inputs:
            versionSpec: '$(FACET_V_PYTHON_BUILD)'
          displayName: 'Use Python $(FACET_V_PYTHON_BUILD)'

        - checkout: pytools
        - checkout: self

        - script: dir $(Build.SourcesDirectory)

        - script: |
            conda install -y -c anaconda conda-build~=3.21 conda-verify toml=0.10.* flit=3.0.* packaging~=20.9
          displayName: 'Install conda-build, flit, toml'
          condition: eq(variables['BUILD_SYSTEM'], 'conda')

        - script: |
            python -m pip install "toml==0.10.*"
            python -m pip install "flit==3.0.*"
            flit --version
            python -m pip install "tox==3.20.*"
            tox --version
          displayName: 'Install tox, flit & toml'
          condition: eq(variables['BUILD_SYSTEM'], 'tox')

        - task: Bash@3
          inputs:
            targetType: 'inline'
            script: |
              set -eux
              if [ "$BUILD_SYSTEM" = "conda" ] ; then eval "$(conda shell.bash hook)" ; fi
              export RUN_PACKAGE_VERSION_TEST=$(project_name)

              cd $(Build.SourcesDirectory)/$(project_root)
              ./make.py $(project_name) $(BUILD_SYSTEM) $(PKG_DEPENDENCIES)
          displayName: "build & test"

        - task: CopyFiles@2
          inputs:
            sourceFolder: $(System.DefaultWorkingDirectory)/$(project_root)/dist
            targetFolder: $(Build.ArtifactStagingDirectory)

        - task: PublishBuildArtifacts@1
          inputs:
            pathtoPublish: $(Build.ArtifactStagingDirectory)
            artifactName: $(BUILD_SYSTEM)_$(PKG_DEPENDENCIES)
            publishLocation: Container

    - job:
      displayName: 'matrix'
      condition: >
        or(
        eq(variables.source_is_develop_branch, 'True'),
        eq(variables.source_is_release_branch, 'True'),
        eq(variables.is_scheduled, 'True')
        )

      pool:
        vmImage: 'ubuntu-latest'
      strategy:
        matrix:
          default_dependencies_conda:
            FACET_V_PYTHON_BUILD: '=3.7.*'
            BUILD_SYSTEM: 'conda'
            PKG_DEPENDENCIES: 'default'
          minimum_dependencies_conda:
            FACET_V_PYTHON_BUILD: '=3.6.*'
            BUILD_SYSTEM: 'conda'
            PKG_DEPENDENCIES: 'min'
          maximum_dependencies_conda:
            FACET_V_PYTHON_BUILD: '=3.8.*'
            BUILD_SYSTEM: 'conda'
            PKG_DEPENDENCIES: 'max'
          default_dependencies_tox:
            FACET_V_PYTHON_BUILD: '=3.7.*'
            BUILD_SYSTEM: 'tox'
            PKG_DEPENDENCIES: 'default'
          minimum_dependencies_tox:
            FACET_V_PYTHON_BUILD: '=3.6.*'
            BUILD_SYSTEM: 'tox'
            PKG_DEPENDENCIES: 'min'
          maximum_dependencies_tox:
            FACET_V_PYTHON_BUILD: '=3.8.*'
            BUILD_SYSTEM: 'tox'
            PKG_DEPENDENCIES: 'max'


      steps:
        - task: UsePythonVersion@0
          inputs:
            versionSpec: '$(FACET_V_PYTHON_BUILD)'
          displayName: 'Use Python $(FACET_V_PYTHON_BUILD)'

        - checkout: pytools
        - checkout: self

        - script: dir $(Build.SourcesDirectory)

        - script: |
            conda install -y -c anaconda conda-build~=3.21 conda-verify toml=0.10.* flit=3.0.* packaging~=20.9
          displayName: 'Install conda-build, flit, toml'
          condition: eq(variables['BUILD_SYSTEM'], 'conda')

        - script: |
            python -m pip install "toml==0.10.*"
            python -m pip install "flit==3.0.*"
            flit --version
            python -m pip install "tox==3.20.*"
            tox --version
          displayName: 'Install tox, flit & toml'
          condition: eq(variables['BUILD_SYSTEM'], 'tox')

        - task: Bash@3
          inputs:
            targetType: 'inline'
            script: |
              set -eux
              if [ "$BUILD_SYSTEM" = "conda" ] ; then eval "$(conda shell.bash hook)" ; fi
              export RUN_PACKAGE_VERSION_TEST=$(project_name)

              cd $(Build.SourcesDirectory)/$(project_root)
              ./make.py $(project_name) $(BUILD_SYSTEM) $(PKG_DEPENDENCIES)
          displayName: "build & test"

        - task: CopyFiles@2
          inputs:
            sourceFolder: $(System.DefaultWorkingDirectory)/$(project_root)/dist
            targetFolder: $(Build.ArtifactStagingDirectory)

        - task: PublishBuildArtifacts@1
          inputs:
            pathtoPublish: $(Build.ArtifactStagingDirectory)
            artifactName: $(BUILD_SYSTEM)_$(PKG_DEPENDENCIES)
            publishLocation: Container

  # apply veracode static code analysis during nightly build
  - stage: veracode_check
    displayName: 'Veracode check'

    jobs:
      - job:
        displayName: 'Veracode check'
        condition: eq(variables['Build.Reason'], 'Schedule')

        steps:
          - task: Bash@3
            inputs:
              targetType: 'inline'
              script: |
                set -eux
                eval "$(conda shell.bash hook)"
                cd $(System.DefaultWorkingDirectory)
                mkdir static_scan
                git archive --format=zip --output static_scan/archive.zip HEAD

          - task: Veracode@3
            inputs:
              ConnectionDetailsSelection: 'Endpoint'
              AnalysisService: 'veracode'
              veracodeAppProfile: 'FACET'
              version: '$(Build.BuildID)'
              filepath: '$(System.DefaultWorkingDirectory)/static_scan'
              sandboxName: '$(project_name)'
              createSandBox: false
              createProfile: false
              failTheBuildIfVeracodeScanDidNotInitiate: false
              scanStatusCheckInterval: '60'
              importResults: false
              failBuildOnPolicyFail: false

  - stage: check_release
    displayName: 'Check Release Version'
    dependsOn: conda_tox_build

    jobs:
      - job:
        displayName: 'Check Release'
        condition: >
          or(
          eq(variables.source_is_release_branch, 'True'),
          eq(variables.source_is_develop_branch, 'True')
          )

        steps:
          - task: UsePythonVersion@0
            inputs:
              versionSpec: '3.7.*'
            displayName: 'use Python 3.7'

          - checkout: pytools
          - checkout: self

          - task: Bash@3
            env:
              BRANCH_NAME: $(branchName)
            inputs:
              targetType: inline
              condition: ne(variables.branchName, 'develop')
              script: |
                set -eux
                python -m pip install toml~=0.10.2 packaging~=20.9
                cd $(System.DefaultWorkingDirectory)/pytools
                python <<EOF
                from os import environ
                from make import ToxBuilder

                branch_env = "BRANCH_NAME"
                assert branch_env in environ, f"ENV variable '{branch_env}' with git branch name missing."
                branch = environ[branch_env]
                print(f"Checking package version consistency with branch: {branch}")
                if branch == "develop":
                  exit(0)
                assert (branch.startswith("release/") or branch.startswith("dev/")
                ), "This check should only run on versioned branches – check pipeline."

                branch_version = branch.split("/", maxsplit=1)[1]
                package_version = ToxBuilder("$(project_name)", "default").package_version

                assert (
                    package_version == branch_version
                ), f"Package version '{package_version}' does not match '{branch_version}' from branch."

                print("Check passed.")

                EOF

            displayName: "Check version consistency"


  # release on merges into release/*:
  # - add release tag
  # - create GitHub release with changelog
  # - upload conda and pip packages as artifacts to GitHub
  - stage:
    displayName: 'Release'
    dependsOn: check_release
    variables:
    - group: artifact_publication

    jobs:
      - job:
        displayName: 'Release'
        condition: >
          or(
          eq(variables.source_is_release_branch, 'True'),
          eq(variables.source_is_develop_branch, 'True')
          )

        steps:
          - task: UsePythonVersion@0
            inputs:
              versionSpec: '3.7.*'
            displayName: 'use Python 3.7'

          - checkout: pytools
          - checkout: self

          - task: Bash@3
            inputs:
              targetType: inline
              script: |
                set -eux
                echo "Getting version"
                pip install packaging~=20.9
<<<<<<< HEAD
                cd $(System.DefaultWorkingDirectory)/$(project_root)/src
=======
                package_path=$(System.DefaultWorkingDirectory)/$(project_root)/src/$(project_name)
>>>>>>> 3a4f33ba
                export PYTHONPATH=$(System.DefaultWorkingDirectory)/pytools/sphinx/base
                version=$(python -c "import make_util; print(make_util.get_package_version(package_path='$package_path'))")
                echo "Current version: $version"
                echo "Detecting pre-release ('dev' or 'rc' in version)"
                prerelease=False
                [[ $version == *dev* ]] && prerelease=True && echo "Development release identified"
                [[ $version == *rc* ]] && prerelease=True && echo "Pre-release identified"
                echo "##vso[task.setvariable variable=current_version]$version"
                echo "##vso[task.setvariable variable=is_prerelease]$prerelease"
            displayName: "Get package version"

          - task: DownloadBuildArtifacts@0
            inputs:
              artifactName: tox_default

          - task: DownloadBuildArtifacts@0
            inputs:
              artifactName: conda_default

          - script: |
              set -eux
              cd $(System.DefaultWorkingDirectory)
              eval "$(conda shell.bash hook)"
              conda install -y anaconda-client
              anaconda login --username "${CONDA_USERNAME}" --password "${CONDA_PASSWORD}"
              anaconda upload --user BCG_Gamma --force $(System.ArtifactsDirectory)/conda_default/conda/noarch/$(package_name)-*.tar.bz2
              anaconda logout
              echo "##vso[task.setvariable variable=conda_published]True"
            displayName: 'Publish to Anaconda'

            condition: eq(variables['source_is_release_branch'], 'True')
            env:
              CONDA_PASSWORD: $(anaconda_pw)
              CONDA_USERNAME: $(anaconda_user)

          - script: |
              set -eux
              cd $(System.DefaultWorkingDirectory)/$(project_root)
              pip install flit
              flit install -s
              flit publish
              echo "##vso[task.setvariable variable=pypi_published]True"
            displayName: 'Publish to PyPi'
            condition: eq(variables['source_is_release_branch'], 'True')
            env:
              FLIT_PASSWORD: $(pypi_pw)
              FLIT_USERNAME: $(pypi_user)

          - task: GitHubRelease@1
            condition: >
              and(
                eq(variables['source_is_release_branch'], 'True'),
                succeededOrFailed(),
                or(
                  eq(variables['conda_published'], 'True'),
                  eq(variables['pypi_published'], 'True')
                )
              )
            inputs:
              gitHubConnection: github-release
              repositoryName: $(Build.Repository.Name)
              action: create
              target: $(Build.SourceVersion)
              tagSource: userSpecifiedTag
              tag: $(current_version)
              title: $(project_name) $(current_version)
              releaseNotesSource: inline
              releaseNotesInline: |
                This is the $(current_version) release of $(package_name).

                You can upgrade your current pip installation via

                    pip install --upgrade $(package_name)

                Your conda package can be upgraded by running

                    conda install -c conda-forge -c bcg_gamma $(package_name)

              isDraft: false
              isPrerelease: $(is_prerelease)
              assets: |
                $(System.ArtifactsDirectory)/tox_default/tox/$(package_name)-*.tar.gz
                $(System.ArtifactsDirectory)/conda_default/conda/noarch/$(package_name)-*.tar.bz2

  # render docs and publish to GitHub Pages
  - stage:
    displayName: 'Docs'

    variables:
    - group: github_ssh

    jobs:
    - job:
      displayName: 'Build and publish docs'
      condition: >
        or(
        eq(variables.source_is_release_branch, 'True'),
        eq(variables.source_is_develop_branch, 'True')
        )


      pool:
          vmImage: 'ubuntu-latest'

      steps:
        - task: UsePythonVersion@0
          inputs:
            versionSpec: '3.7.*'
          displayName: 'use Python 3.7'

        - task: InstallSSHKey@0
          inputs:
            knownHostsEntry: $(knownHostsEntry)
            sshPublicKey: $(sshPublicKey)
            sshKeySecureFile: 'deploy_docs_$(project_name)'
          displayName: 'Install the deploy SSH key'

        - checkout: pytools
        - checkout: self

        - script: dir $(Build.SourcesDirectory)

        - task: Bash@3
          inputs:
            targetType: 'inline'
            script: |
              set -eux
              cd $(System.DefaultWorkingDirectory)/$(project_root)
              git checkout --track origin/github-pages
              mkdir -p docs
              sudo apt-get install tree
              echo "Current docs contents:"
              tree docs
              mkdir $(Build.ArtifactStagingDirectory)/old_docs
              cp -r docs $(Build.ArtifactStagingDirectory)/old_docs
          displayName: 'Save current docs version'

        - task: Bash@3
          inputs:
            targetType: 'inline'
            script: |
              set -eux
              eval "$(conda shell.bash hook)"
              cd $(System.DefaultWorkingDirectory)/$(project_root)
              echo "Checking out $(branchName)"
              git checkout $(branchName)
              git status
              export PYTHONPATH=$(System.DefaultWorkingDirectory)/$(project_root)/src/
              conda env create -f environment.yml
              conda activate $(project_name)-develop
              cd $(System.DefaultWorkingDirectory)/$(project_root)/
              python sphinx/make.py html
              echo "Current docs contents:"
              tree docs
          displayName: 'Build new docs version'

        - task: Bash@3
          inputs:
            targetType: 'inline'
            script: |
              set -eux
              eval "$(conda shell.bash hook)"
              cp -r $(Build.ArtifactStagingDirectory)/old_docs/docs .
              echo "Current docs contents:"
              tree docs
              mkdir -p $(System.DefaultWorkingDirectory)/$(project_root)/sphinx/build/
              cp -R docs/docs-version $(System.DefaultWorkingDirectory)/$(project_root)/sphinx/build/
              echo "Building sphinx docs"
              conda activate $(project_name)-develop
              cd $(System.DefaultWorkingDirectory)/$(project_root)
              python sphinx/make.py prepare_docs_deployment
              echo "Current docs contents:"
              tree docs
              mkdir $(Build.ArtifactStagingDirectory)/new_docs
              mv docs $(Build.ArtifactStagingDirectory)/new_docs
          displayName: 'Update saved docs'

        - task: Bash@3
          condition: eq(variables['source_is_release_branch'], 'True')
          inputs:
            targetType: 'inline'
            script: |
              set -eux
              cd $(System.DefaultWorkingDirectory)/$(project_root)
              echo "Adjusting git credentials"
              git config --global user.name "Azure Pipelines"
              git config --global user.email "azuredevops@microsoft.com"
              git config --global url.ssh://git@github.com/.insteadOf https://github.com/
              git checkout github-pages
              cp -r $(Build.ArtifactStagingDirectory)/new_docs/docs .
              git status
              git add docs
              echo "Staged docs HTML build"
              git status
              git commit -m "Publish GitHub Pages [skip ci]"
              echo "Committed to local branch github-pages"
              git push --set-upstream origin github-pages
          displayName: 'Publish docs'<|MERGE_RESOLUTION|>--- conflicted
+++ resolved
@@ -465,11 +465,7 @@
                 set -eux
                 echo "Getting version"
                 pip install packaging~=20.9
-<<<<<<< HEAD
-                cd $(System.DefaultWorkingDirectory)/$(project_root)/src
-=======
                 package_path=$(System.DefaultWorkingDirectory)/$(project_root)/src/$(project_name)
->>>>>>> 3a4f33ba
                 export PYTHONPATH=$(System.DefaultWorkingDirectory)/pytools/sphinx/base
                 version=$(python -c "import make_util; print(make_util.get_package_version(package_path='$package_path'))")
                 echo "Current version: $version"
