repos:
  - repo: https://github.com/PyCQA/isort
    rev: 5.5.4
    hooks:
      - id: isort

  - repo: https://github.com/psf/black
    rev: 22.1.0
    hooks:
      - id: black
        language_version: python3

  - repo: https://gitlab.com/pycqa/flake8
    rev: 3.9.0
    hooks:
      - id: flake8
        name: flake8
        entry: flake8 --config tox.ini
        language: python_venv
        additional_dependencies: [ flake8-comprehensions, flake8-import-order ]
        types: [ python ]

  - repo: https://github.com/pre-commit/pre-commit-hooks
    rev: v3.2.0
    hooks:
      - id: check-added-large-files
      - id: check-json
      - id: check-yaml

  - repo: https://github.com/pre-commit/mirrors-mypy
    rev: v0.931
    hooks:
      - id: mypy
        files: src/
        additional_dependencies:
          - numpy>=1.22
<<<<<<< HEAD
          - gamma-pytools>=2dev7,<3a
          - sklearndf>=2dev3,<3a
=======
          - gamma-pytools>=2.0.dev8,<3a
          - sklearndf>=2.0.dev3,<3a
>>>>>>> 30f6a4da
<|MERGE_RESOLUTION|>--- conflicted
+++ resolved
@@ -34,10 +34,5 @@
         files: src/
         additional_dependencies:
           - numpy>=1.22
-<<<<<<< HEAD
-          - gamma-pytools>=2dev7,<3a
-          - sklearndf>=2dev3,<3a
-=======
           - gamma-pytools>=2.0.dev8,<3a
-          - sklearndf>=2.0.dev3,<3a
->>>>>>> 30f6a4da
+          - sklearndf>=2.0.dev3,<3a