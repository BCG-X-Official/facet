repos:
  - repo: https://github.com/PyCQA/isort
    rev: 5.5.4
    hooks:
      - id: isort

  - repo: https://github.com/psf/black
    rev: 22.3.0
    hooks:
      - id: black
        language_version: python3

  - repo: https://gitlab.com/pycqa/flake8
    rev: 3.9.0
    hooks:
      - id: flake8
        name: flake8
        entry: flake8 --config tox.ini
        language: python_venv
        additional_dependencies:
          - flake8-comprehensions ~= 3.10
        types: [ python ]

  - repo: https://github.com/pre-commit/pre-commit-hooks
    rev: v3.2.0
    hooks:
      - id: check-added-large-files
      - id: check-json
      - id: check-yaml

  - repo: https://github.com/pre-commit/mirrors-mypy
    rev: v0.931
    hooks:
      - id: mypy
<<<<<<< HEAD
        files: src/ test/
=======
        files: src|sphinx
>>>>>>> f978c1e7
        additional_dependencies:
          - numpy~=1.22
          - mypy~=0.940
          - gamma-pytools>=2.0.dev8,<3a
          - sklearndf>=2.0.dev3,<3a<|MERGE_RESOLUTION|>--- conflicted
+++ resolved
@@ -32,11 +32,7 @@
     rev: v0.931
     hooks:
       - id: mypy
-<<<<<<< HEAD
-        files: src/ test/
-=======
-        files: src|sphinx
->>>>>>> f978c1e7
+        files: src|sphinx|test
         additional_dependencies:
           - numpy~=1.22
           - mypy~=0.940
