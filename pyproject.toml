[build-system]
requires = ["flit_core >=2,<4"]
build-backend = "flit_core.buildapi"

[tool.flit.sdist]
exclude = [".idea", "tmp", "dist", ".tox", ".pytest_cache"]

[tool.flit.metadata]
module = "facet"
author = "Boston Consulting Group (BCG)"
home-page = "https://github.com/BCG-Gamma/facet"
description-file = "pypi_description.rst"
dist-name = "gamma-facet"
license = "Apache Software License v2.0"

requires = [
    # direct requirements of gamma-facet
    "gamma-pytools  ~=2.0dev0",
    "matplotlib     ~=3.0",
    "numpy          >=1.17,<2a",
    "packaging      >=20",
    "pandas         >=0.24,<2a",
    "scipy          ~=1.2",
    "shap           >=0.34,<0.41a",
    "sklearndf      ~=2.0dev0",
]

requires-python = ">=3.7,<4a"

classifiers = [
    "Development Status :: 5 - Production/Stable",
    "Intended Audience :: Science/Research",
    "License :: OSI Approved :: Apache Software License",
    "Operating System :: MacOS",
    "Operating System :: Microsoft :: Windows",
    "Operating System :: POSIX :: Linux",
    "Operating System :: Unix",
    "Programming Language :: Python",
    "Programming Language :: Python :: 3",
    "Programming Language :: Python :: 3.7",
    "Programming Language :: Python :: 3.8",
    "Programming Language :: Python :: 3.9",
    "Topic :: Scientific/Engineering",
]

[tool.flit.metadata.requires-extra]
testing = [
    "pytest ~= 5.2",
    "pytest-cov ~= 2.8",
    "flake8 ~= 3.8",
    "flake8-comprehensions ~= 3.2",
    "isort ~= 5.5",
]
docs = [
    "sphinx ~= 4.2",
    "sphinx-autodoc-typehints ~= 1.12",
    "pydata-sphinx-theme ~= 0.7",
    "jinja2 ~= 2.11",
    "nbsphinx ~= 0.8.5",
    "jupyter == 1",
    "docutils ~= 0.17",
    "xlrd ~= 1.2",
    "m2r ~= 0.2"
]

[tool.flit.metadata.urls]
Documentation = "https://bcg-gamma.github.io/facet/"
Repository = "https://github.com/BCG-Gamma/facet"

[build.matrix.min]
# direct requirements of gamma-facet
gamma-pytools  = "~=2.0.dev1"
matplotlib     = "~=3.0.3"
numpy          = "==1.17.5"
packaging      = "~=20.9"
pandas         = "~=0.24.2"
<<<<<<< HEAD
python         = "~=3.7"
=======
python         = "~=3.6.15"
>>>>>>> ae895fe4
scipy          = "~=1.2.1"
shap           = "~=0.34.0"
sklearndf      = "~=2.0.dev0"
# additional minimum requirements of sklearndf
boruta         = "~=0.3.0"
lightgbm       = "~=3.0.0"
scikit-learn   = "~=0.21.3"
# additional minimum requirements of gamma-pytools
joblib         = "~=0.14.1"
typing_inspect = "~=0.4.0"
# additional minimum requirements of shap
ipython        = "==7.0"

[build.matrix.max]
# direct requirements of gamma-facet
gamma-pytools  = ">=2dev0,<3a"
matplotlib     = "~=3.4"
numpy          = ">=1.22,<2a"
packaging      = ">=20.9"
pandas         = "~=1.4"
python         = "~=3.9"
scipy          = "~=1.7"
shap           = "~=0.40.0"
sklearndf      = ">=2dev0,<3a"
# additional maximum requirements of sklearndf
boruta         = "~=0.3"
lightgbm       = "~=3.2"
scikit-learn   = "~=0.24.2"
# additional maximum requirements of gamma-pytools
joblib         = "~=1.0"
typing_inspect = "~=0.7"
# additional maximum requirements of shap
ipython        = ">=7"

[tool.black]
# quiet = "True"
line-length = 88
target_version = ['py36']
include = '\.pyi?$'
exclude = '''
(
  /(
      \.eggs         # exclude a few common directories in the
    | \.git          # root of the project
    | \.hg
    | \.mypy_cache
    | \.tox
    | \.venv
    | data
    | docs
    | notebooks
    | sphinx
  )/
)
'''<|MERGE_RESOLUTION|>--- conflicted
+++ resolved
@@ -74,11 +74,7 @@
 numpy          = "==1.17.5"
 packaging      = "~=20.9"
 pandas         = "~=0.24.2"
-<<<<<<< HEAD
 python         = "~=3.7"
-=======
-python         = "~=3.6.15"
->>>>>>> ae895fe4
 scipy          = "~=1.2.1"
 shap           = "~=0.34.0"
 sklearndf      = "~=2.0.dev0"
