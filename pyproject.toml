--- conflicted
+++ resolved
@@ -15,34 +15,19 @@
 
 requires = [
     # direct requirements of gamma-facet
-<<<<<<< HEAD
-    "gamma-pytools  ~=1.1.2",
-    "matplotlib     ==3.*",
+    "gamma-pytools  ~=1.1,>=1.1.2",
+    "matplotlib     ~=3.0",
     "numpy          >=1.16,<1.21a",
-    "packaging      ==20.*",
+    "packaging      ~=20.0",
     "pandas         >=0.24,<2a",
     "scipy          ~=1.2",
-    "shap           >=0.34,<0.40",
+    "shap           >=0.34,<0.40a",
     "sklearndf      ~=1.1",
-=======
-    "gamma-pytools  ~=1.0.2",
-    "matplotlib     >=3.0,<3.4a",
-    "numpy          >=1.16,<1.21a",
-    "packaging      >=20",
-    "pandas         >=0.24,<1.3a",
-    "scipy          >=1.2,<1.6a",
-    "shap           >=0.34,<0.39a",
-    "sklearndf      ~=1.0.2",
->>>>>>> 26b8c53c
     # additional requirements of shap 0.38
     "ipython        >=7",
 ]
 
-<<<<<<< HEAD
-requires-python = "~=3.6"
-=======
 requires-python = ">=3.6,<4a"
->>>>>>> 26b8c53c
 
 classifiers = [
     "Development Status :: 5 - Production/Stable",
@@ -69,23 +54,15 @@
     "isort ~= 5.5",
 ]
 docs = [
-    "sphinx == 3.4",
-    "sphinx-autodoc-typehints == 1.11",
-    "pydata-sphinx-theme == 0.4",
+    "sphinx ~= 3.4.0",
+    "sphinx-autodoc-typehints ~= 1.11.0",
+    "pydata-sphinx-theme ~= 0.4.0",
     "jinja2 ~= 2.11",
-<<<<<<< HEAD
-    "nbsphinx == 0.7.*",
-    "jupyter == 1.*",
-    "docutils == 0.16.*",
+    "nbsphinx ~= 0.8.5",
+    "jupyter ~= 1.0",
+    "docutils ~= 0.16.0",
     "xlrd ~= 1.2",
-    "m2r == 0.2.*"
-=======
-    "nbsphinx ~= 0.8.5",
-    "jupyter == 1",
-    "docutils == 0.16",
-    "xlrd ~= 1.2",
-    "m2r == 0.2"
->>>>>>> 26b8c53c
+    "m2r ~= 0.2.0"
 ]
 
 [tool.flit.metadata.urls]
@@ -94,44 +71,7 @@
 
 [build.matrix.min]
 # direct requirements of gamma-facet
-<<<<<<< HEAD
-gamma-pytools  = "=1.1.2"
-matplotlib     = "=3.0.*"
-numpy          = "=1.16.*"
-packaging      = "=20.*"
-pandas         = "=0.24.*"
-python         = "=3.6.*"
-scipy          = "=1.2.*"
-shap           = "=0.34.*"
-sklearndf      = "=1.1.*"
-# additional minimum requirements of sklearndf
-boruta         = "=0.3.*"
-lightgbm       = "=3.0.*"
-scikit-learn   = "=0.21.*"
-# additional minimum requirements of gamma-pytools
-joblib         = "=0.14.*"
-typing_inspect = "=0.4"
-
-[build.matrix.max]
-# direct requirements of gamma-facet
-gamma-pytools  = "~=1.1,>=1.1.2"
-matplotlib     = "~=3.3"
-numpy          = "=1.20.*"
-packaging      = "=20.*"
-pandas         = "~=1.2"
-python         = "~=3.8"
-scipy          = "~=1.5"
-shap           = "=0.39.*"
-sklearndf      = "~=1.1"
-# additional requirements of sklearndf
-boruta         = "~=0.3"
-lightgbm       = "~=3.2"
-scikit-learn   = "~=0.23"
-# additional maximum requirements of gamma-pytools
-joblib         = "=1.*"
-typing_inspect = "~=0.6"
-=======
-gamma-pytools  = "~=1.0.5"
+gamma-pytools  = "~=1.1.5"
 matplotlib     = "~=3.0.3"
 numpy          = ">=1.16.6,<17a"
 packaging      = "~=20.9"
@@ -139,20 +79,20 @@
 python         = "~=3.6.13"
 scipy          = "~=1.2.1"
 shap           = "~=0.34.0"
-sklearndf      = "~=1.0.2"
+sklearndf      = "~=1.1.0"
 # additional minimum requirements of sklearndf
 boruta         = "~=0.3.0"
 lightgbm       = "~=3.0.0"
 scikit-learn   = "~=0.21.3"
 # additional minimum requirements of gamma-pytools
-joblib         = "~=0.13.2"
+joblib         = "~=0.14.2"
 typing_inspect = "~=0.4.0"
 # additional minimum requirements of shap
 ipython        = "~=7.0"
 
 [build.matrix.max]
 # direct requirements of gamma-facet
-gamma-pytools  = "~=1.0.2"
+gamma-pytools  = "~=1.1,>=1.1.2"
 matplotlib     = "~=3.3"
 numpy          = ">=1.20,<2a"
 packaging      = "~=20.9"
@@ -160,7 +100,7 @@
 python         = "~=3.8"
 scipy          = "~=1.5.3"
 shap           = "~=0.39.0"
-sklearndf      = "~=1.0.2"
+sklearndf      = "~=1.1"
 # additional maximum requirements of sklearndf
 boruta         = "~=0.3"
 lightgbm       = "~=3.2"
@@ -170,7 +110,6 @@
 typing_inspect = "~=0.6.0"
 # additional maximum requirements of shap
 ipython        = ">=7"
->>>>>>> 26b8c53c
 
 [tool.black]
 # quiet = "True"
