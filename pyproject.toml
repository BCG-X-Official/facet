[build-system]
requires = ["flit_core >=2,<4"]
build-backend = "flit_core.buildapi"

[tool.flit.sdist]
exclude = [".idea", "tmp", "dist", ".tox", ".pytest_cache"]

[tool.flit.metadata]
module = "facet"
author = "Boston Consulting Group (BCG)"
home-page = "https://github.com/BCG-Gamma/facet"
description-file = "pypi_description.rst"
dist-name = "gamma-facet"
license = "Apache Software License v2.0"

requires = [
    # direct requirements of gamma-facet
    "gamma-pytools  ~=1.2,>=1.2.1",
    "matplotlib     ~=3.0",
<<<<<<< HEAD
    "numpy          >=1.17,<1.21a",
    "packaging      ~=20.0",
=======
    "numpy          >=1.17,<2a",
    "packaging      >=20",
>>>>>>> 6c37c4ab
    "pandas         >=0.24,<2a",
    "scipy          ~=1.2",
    "shap           >=0.34,<0.40a",
    "sklearndf      ~=1.2",
    # additional requirements of shap 0.38
    "ipython        >=7",
]

requires-python = ">=3.6,<4a"

classifiers = [
    "Development Status :: 5 - Production/Stable",
    "Intended Audience :: Science/Research",
    "License :: OSI Approved :: Apache Software License",
    "Operating System :: MacOS",
    "Operating System :: Microsoft :: Windows",
    "Operating System :: POSIX :: Linux",
    "Operating System :: Unix",
    "Programming Language :: Python",
    "Programming Language :: Python :: 3",
    "Programming Language :: Python :: 3.6",
    "Programming Language :: Python :: 3.7",
    "Programming Language :: Python :: 3.8",
    "Topic :: Scientific/Engineering",
]

[tool.flit.metadata.requires-extra]
testing = [
    "pytest ~= 5.2",
    "pytest-cov ~= 2.8",
    "flake8 ~= 3.8",
    "flake8-comprehensions ~= 3.2",
    "isort ~= 5.5",
]
docs = [
    "sphinx ~= 3.4.0",
    "sphinx-autodoc-typehints ~= 1.11.0",
    "pydata-sphinx-theme ~= 0.4.0",
    "jinja2 ~= 2.11",
    "nbsphinx ~= 0.8.5",
    "jupyter ~= 1.0",
    "docutils ~= 0.16.0",
    "xlrd ~= 1.2",
    "m2r ~= 0.2.0"
]

[tool.flit.metadata.urls]
Documentation = "https://bcg-gamma.github.io/facet/"
Repository = "https://github.com/BCG-Gamma/facet"

[build.matrix.min]
# direct requirements of gamma-facet
gamma-pytools  = "~=1.2.1"
matplotlib     = "~=3.0.3"
numpy          = ">=1.17.5,<18a"
packaging      = "~=20.9"
pandas         = "~=0.24.2"
python         = "~=3.6.13"
scipy          = "~=1.2.1"
shap           = "~=0.34.0"
sklearndf      = "~=1.2.0"
# additional minimum requirements of sklearndf
boruta         = "~=0.3.0"
lightgbm       = "~=3.0.0"
scikit-learn   = "~=0.21.3"
# additional minimum requirements of gamma-pytools
joblib         = "~=0.14.1"
typing_inspect = "~=0.4.0"
# additional minimum requirements of shap
ipython        = "~=7.0"

[build.matrix.max]
# direct requirements of gamma-facet
<<<<<<< HEAD
gamma-pytools  = "~=1.2"
=======
gamma-pytools  = "~=1.2,>=1.2.1"
>>>>>>> 6c37c4ab
matplotlib     = "~=3.4"
numpy          = ">=1.20,<2a"
packaging      = ">=20.9"
pandas         = "~=1.2"
python         = "~=3.8"
scipy          = "~=1.5"
shap           = "~=0.39.0"
sklearndf      = "~=1.2"
# additional maximum requirements of sklearndf
boruta         = "~=0.3"
lightgbm       = "~=3.2"
scikit-learn   = "~=0.24.2"
# additional maximum requirements of gamma-pytools
joblib         = "~=1.0"
typing_inspect = "~=0.7"
# additional maximum requirements of shap
ipython        = ">=7"

[tool.black]
# quiet = "True"
line-length = 88
target_version = ['py36']
include = '\.pyi?$'
exclude = '''
(
  /(
      \.eggs         # exclude a few common directories in the
    | \.git          # root of the project
    | \.hg
    | \.mypy_cache
    | \.tox
    | \.venv
    | data
    | docs
    | notebooks
    | sphinx
  )/
)
'''<|MERGE_RESOLUTION|>--- conflicted
+++ resolved
@@ -17,13 +17,8 @@
     # direct requirements of gamma-facet
     "gamma-pytools  ~=1.2,>=1.2.1",
     "matplotlib     ~=3.0",
-<<<<<<< HEAD
-    "numpy          >=1.17,<1.21a",
+    "numpy          >=1.17,<2a",
     "packaging      ~=20.0",
-=======
-    "numpy          >=1.17,<2a",
-    "packaging      >=20",
->>>>>>> 6c37c4ab
     "pandas         >=0.24,<2a",
     "scipy          ~=1.2",
     "shap           >=0.34,<0.40a",
@@ -97,11 +92,7 @@
 
 [build.matrix.max]
 # direct requirements of gamma-facet
-<<<<<<< HEAD
-gamma-pytools  = "~=1.2"
-=======
 gamma-pytools  = "~=1.2,>=1.2.1"
->>>>>>> 6c37c4ab
 matplotlib     = "~=3.4"
 numpy          = ">=1.20,<2a"
 packaging      = ">=20.9"
