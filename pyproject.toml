--- conflicted
+++ resolved
@@ -57,20 +57,12 @@
     "sphinx == 3.4.*",
     "sphinx-autodoc-typehints == 1.11.*",
     "pydata-sphinx-theme == 0.4.*",
-<<<<<<< HEAD
     "jinja2 ~= 2.11",
-    "nbsphinx == 0.7.*",
+    "nbsphinx ~= 0.8.5",
     "jupyter == 1.*",
     "docutils == 0.16.*",
     "xlrd ~= 1.2",
     "m2r == 0.2.*"
-=======
-    "nbsphinx ~= 0.8.5",
-    "jupyter >= 1.0",
-    "docutils",
-    "xlrd == 1.2.*",
-    "m2r == 0.2.*",
->>>>>>> 472daf94
 ]
 
 [tool.flit.metadata.urls]
@@ -97,7 +89,6 @@
 typing_inspect = "=0.4.*"
 
 [build.matrix.max]
-<<<<<<< HEAD
 # direct requirements of gamma-facet
 gamma-pytools  = "~=1.2"
 matplotlib     = "~=3.3"
@@ -115,24 +106,6 @@
 # additional maximum requirements of gamma-pytools
 joblib         = "=1.*"
 typing_inspect = "~=0.7"
-=======
-gamma-pytools  = "=1.1.*"
-matplotlib     = "=3.3.*"
-numpy          = "=1.20.*"
-packaging      = ">=20"
-pandas         = "=1.2.*"
-python         = "=3.8.*"
-scipy          = "=1.5.*"
-shap           = "=0.39.*"
-sklearndf      = "=1.1.*"
-# additional requirements of sklearndf
-boruta         = ">=0.3"
-lightgbm       = ">=3.0"
-scikit-learn   = "=0.23.*"
-# additional requirements of gamma-pytools
-joblib         = "=1.0.*"
-typing_inspect = "=0.6.*"
->>>>>>> 472daf94
 
 [tool.black]
 # quiet = "True"
