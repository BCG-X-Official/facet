--- conflicted
+++ resolved
@@ -45,12 +45,8 @@
         return self._style
 
     def draw(self) -> None:
-<<<<<<< HEAD
         """Draw the chart."""
-        self.style.draw_title(self._title)
-=======
         self.style.drawing_start(self._title)
->>>>>>> 31eed0eb
         self._draw()
         self.style.drawing_finalize()
 
