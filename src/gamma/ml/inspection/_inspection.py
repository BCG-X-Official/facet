--- conflicted
+++ resolved
@@ -258,19 +258,6 @@
 
         return self._feature_dependency_matrix
 
-<<<<<<< HEAD
-    def feature_dependency_linkage(self) -> LinkageTree:
-=======
-    @deprecated(
-        message="Replaced by method feature_dependency_matrix. "
-        "Method cluster_dependent_features will be removed in the next release."
-    )
-    def cluster_dependent_features(self) -> Union[LinkageTree, List[LinkageTree]]:
-        """
-        Deprecated. Use :meth:`~.feature_dependency_linkage` instead.
-        """
-        return self.feature_dependency_linkage()
-
     def feature_dependency_linkage(self) -> Union[LinkageTree, List[LinkageTree]]:
         """
         Return the :class:`.LinkageTree` based on the
@@ -296,7 +283,6 @@
         )
 
     def feature_synergy_linkage(self) -> Union[LinkageTree, List[LinkageTree]]:
->>>>>>> 9b80db2a
         """
         Return the :class:`.LinkageTree` based on the
         :meth:`feature_synergy_matrix`.
