<<<<<<< HEAD
"""
Machine learning library for advanced model selection, validation, and inspection.

Implements the following subpackages:

- :mod:`gamma.ml.selection`: simultaneous hyperparameter optimization for one or \
    more scikit-learn learners
- :mod:`gamma.ml.validation`: cross-validators for bootstrapping and stationary \
    bootstrapping (in the case of time series) - both not offered natively by \
    scikit-learn
- :mod:`gamma.ml.crossfit`: a unified approach to manage multiple fits \
    of the same learner across all splits of a cross-validator, enabling a range of \
    methods for model selection, inspection, and simiulation/optimization (see \
    :mod:`gamma.yieldengine`)
- :mod:`gamma.ml.inspection`: explaining the interactions of a model's features \
    with each other, and with the target variable, based on the SHAP approach
"""

from ._core import Sample
=======
from ._ml import Sample
>>>>>>> e80d8c2f
<|MERGE_RESOLUTION|>--- conflicted
+++ resolved
@@ -1,4 +1,3 @@
-<<<<<<< HEAD
 """
 Machine learning library for advanced model selection, validation, and inspection.
 
@@ -17,7 +16,4 @@
     with each other, and with the target variable, based on the SHAP approach
 """
 
-from ._core import Sample
-=======
-from ._ml import Sample
->>>>>>> e80d8c2f
+from ._ml import Sample