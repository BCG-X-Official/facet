--- conflicted
+++ resolved
@@ -277,11 +277,7 @@
         :param sample: sample with which to fit the candidate learners from the grid(s)
         :param fit_params: any fit parameters to pass on to the learner's fit method
         """
-<<<<<<< HEAD
-        cast(LearnerRanker, self)._rank_learners(sample=sample, **fit_params)
-=======
         cast(BaseLearnerRanker, self)._rank_learners(sample=sample, **fit_params)
->>>>>>> af9bcd1d
         return self
 
     @property
