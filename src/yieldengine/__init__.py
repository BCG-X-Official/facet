--- conflicted
+++ resolved
@@ -1,7 +1,6 @@
 import logging
 from copy import copy
 from typing import *
-from typing import Sequence, TypeVar, Union
 
 import numpy as np
 import pandas as pd
@@ -157,7 +156,7 @@
         self, dtype: Union[type, str, Sequence[Union[type, str]]]
     ) -> pd.DataFrame:
         """
-        Return a subdataframe with columns filtered according to their type
+        Return a dataframe with columns for all features matching the given type
         :param dtype: dtype, or sequence of dtypes, for filtering features. See DTYPE_*
         constants for common type selectors
         :return: dataframe of the selected features
@@ -195,17 +194,12 @@
 
         return subsample
 
-<<<<<<< HEAD
     def select_features(self, feature_names: ListLike[str]) -> "Sample":
-=======
-    def select_features(self, feature_names: Iterable[str]) -> "Sample":
-        """
-        Return a Sample object with filtered feature columns
-        :param feature_names: feature names to filter on
-        :return: copy of this sample, containing only the features in the given
-        feature_names
-        """
->>>>>>> b209dbd3
+        """
+        Return a Sample object which only includes the given features
+        :param feature_names: names of features to be selected
+        :return: copy of this sample, containing only the features with the given names
+        """
         subsample = copy(self)
         if not set(feature_names).issubset(self._feature_names):
             raise ValueError(
