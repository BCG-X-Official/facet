# coding=utf-8
"""
Cross-validation.

:class:`CircularCrossValidator` class performs cross-validation with a fixed
test_ratio with a fix size window shifting at a constant pace = 1/num_splits.
"""
from typing import *

import numpy as np
from sklearn.model_selection import BaseCrossValidator


class CircularCrossValidator(BaseCrossValidator):
    """
    Rolling circular cross-validation.

    Class to generate various CV splits of train and test data sets using circular
    out-of-sample splits.

<<<<<<< HEAD
    Compatible with sklearn's GridSearchCV object, if you set
    :code:`cv=circular_cross_validator`

    See sklearn's `code <https://github.com/scikit-learn/scikit-learn/blob/7b136e9
    /sklearn/model_selection/_search.py#L961>`_
    and `reference <https://scikit-learn.org/stable/modules/generated/
    sklearn.model_selection.GridSearchCV.html>`_
=======
    Compatible with  :class:`sklearn.model_selection.GridSearchCV` object, if you set
    :code:`cv=circular_cross_validator`. See sklearn's `code
    <https://github.com/scikit-learn/scikit-learn/blob/7b136e9
    /sklearn/model_selection/_search.py#L961>`_.
>>>>>>> 2c5039df

    :param test_ratio:  Ratio determining the size of the test set (default=0.2).
    :param num_splits:   Number of splits to generate (default=50).
    """

    __slots__ = ["_test_ratio", "_num_splits", "_use_bootstrapping"]

    def __init__(self, test_ratio: float = 0.2, num_splits: int = 50) -> None:
        super().__init__()

        if not (0 < test_ratio < 1):
            raise ValueError(
                "Expected (0 < test_ratio < 1), but %d was given" % test_ratio
            )

        self._test_ratio = test_ratio
        self._num_splits = num_splits

    # noinspection PyPep8Naming
    def test_split_starts(self, X) -> Generator[int, None, None]:
        """
        Generate the start indices of the test splits.

        :param X: a feature matrix
        :return: generator of the first integer index of each test split
        """
        return (start for start, _ in self._test_split_bounds(self._n_samples(X)))

    def _test_split_bounds(
        self, n_samples: int
    ) -> Generator[Tuple[int, int], None, None]:
        """
        Generate the start and end indices of the test splits.

        :param n_samples: number of samples
        :return: generator of the first and last integer index of each test split
        """
        step = n_samples / self._num_splits
        test_size = max(1.0, n_samples * self._test_ratio)
        for split in range(self._num_splits):
            split_start = split * step
            yield (int(split_start), int(split_start + test_size))

    # noinspection PyPep8Naming
    @staticmethod
    def _n_samples(X=None, y=None) -> int:
        """
        Return the number of samples.

        :return: the number of samples in X and y
        """
        if X is not None:
            if y is not None and len(X) != len(y):
                raise ValueError("X and y must be the same length")
            return len(X)
        elif y is not None:
            return len(y)
        else:
            raise ValueError("Need to specify at least one of X or y")

    # noinspection PyPep8Naming
    def _iter_test_indices(
        self, X=None, y=None, groups=None
    ) -> Generator[np.array, None, None]:
        """
        Generate the indices of the test splits.

        Generator which yields the numpy arrays of the test_split indices.

        :param X: features (need to speficy if y is None)
        :param y: targets (need to specify if X is None)
        :param groups: not used in this implementation, which is solely based on
          num_samples, num_splits, test_ratio
<<<<<<< HEAD
        :return: Iterable (Generator of np.arrays) of all test-sets
=======
        :return: Iterable (Generator of numpy arrays) of all test-sets
>>>>>>> 2c5039df
        """
        n_samples = self._n_samples(X, y)

        data_indices = np.arange(n_samples)

        for test_start, test_end in self._test_split_bounds(n_samples):
            data_indices_rolled = np.roll(data_indices, -test_start)
            test_indices = data_indices_rolled[: test_end - test_start]
            yield test_indices

    # noinspection PyPep8Naming
    def get_n_splits(self, X=None, y=None, groups=None) -> int:
        """
        Return the number of splits.

        Implementation of method in BaseCrossValidator: returns the number of splits

        :param X: not used in this implementation, which is solely based on
          num_samples, num_splits, test_ratio
        :param y: not used in this implementation, which is solely based on
          num_samples, num_splits, test_ratio
        :param groups: not used in this implementation, which is solely based on
          num_samples, num_splits, test_ratio
        :return: Returns the number of splits as configured during the construction of
          the object
        """
        return self._num_splits<|MERGE_RESOLUTION|>--- conflicted
+++ resolved
@@ -18,20 +18,10 @@
     Class to generate various CV splits of train and test data sets using circular
     out-of-sample splits.
 
-<<<<<<< HEAD
-    Compatible with sklearn's GridSearchCV object, if you set
-    :code:`cv=circular_cross_validator`
-
-    See sklearn's `code <https://github.com/scikit-learn/scikit-learn/blob/7b136e9
-    /sklearn/model_selection/_search.py#L961>`_
-    and `reference <https://scikit-learn.org/stable/modules/generated/
-    sklearn.model_selection.GridSearchCV.html>`_
-=======
     Compatible with  :class:`sklearn.model_selection.GridSearchCV` object, if you set
     :code:`cv=circular_cross_validator`. See sklearn's `code
     <https://github.com/scikit-learn/scikit-learn/blob/7b136e9
     /sklearn/model_selection/_search.py#L961>`_.
->>>>>>> 2c5039df
 
     :param test_ratio:  Ratio determining the size of the test set (default=0.2).
     :param num_splits:   Number of splits to generate (default=50).
@@ -105,11 +95,7 @@
         :param y: targets (need to specify if X is None)
         :param groups: not used in this implementation, which is solely based on
           num_samples, num_splits, test_ratio
-<<<<<<< HEAD
-        :return: Iterable (Generator of np.arrays) of all test-sets
-=======
         :return: Iterable (Generator of numpy arrays) of all test-sets
->>>>>>> 2c5039df
         """
         n_samples = self._n_samples(X, y)
 
