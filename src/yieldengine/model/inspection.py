--- conflicted
+++ resolved
@@ -27,11 +27,7 @@
     """
     Inspect a model through its shap values.
 
-<<<<<<< HEAD
-    :param PredictorFitCV predictor_fit: predictor containing the information about the
-=======
     :param predictor_fit: predictor containing the information about the
->>>>>>> 2c5039df
       model, the data (a Sample object), the cross-validation and predictions.
     :param explainer_factory: method that returns a shap Explainer
     """
@@ -64,11 +60,7 @@
 
     @property
     def model_fit(self) -> PredictorFitCV:
-<<<<<<< HEAD
-        """The `PredictorFitCV` used for inspection."""
-=======
         """:class:`PredictorFitCV` used for inspection."""
->>>>>>> 2c5039df
         return self._predictor_fit
 
     def shap_matrix(self) -> pd.DataFrame:
@@ -193,11 +185,7 @@
 
     def cluster_dependent_features(self) -> LinkageTree:
         """
-<<<<<<< HEAD
-        Return the `LinkageTree` based on the `feature_dependency_matrix`.
-=======
         Return the :class:`.LinkageTree` based on the `feature_dependency_matrix`.
->>>>>>> 2c5039df
 
         :return: linkage tree for the shap clustering dendrogram
         """
@@ -231,11 +219,6 @@
     estimator: BaseEstimator, data: pd.DataFrame
 ) -> Explainer:
     """
-<<<<<<< HEAD
-    Return the default shap explainer: `shap.TreeExplainer`.
-
-    :return: `shap.TreeExplainer`"""
-=======
     Return the  explainer :class:`shap.Explainer` used to compute the shap values.
 
     Try to return :class:`shap.TreeExplainer` if ``self.estimator`` is compatible,
@@ -246,7 +229,6 @@
     :param data: data used to compute the shap values
     :return: :class:`shap.TreeExplainer` if the estimator is compatible,
         else :class:`shap.KernelExplainer`."""
->>>>>>> 2c5039df
 
     # NOTE:
     # unfortunately, there is no convenient function in shap to determine the best
