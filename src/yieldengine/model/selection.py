--- conflicted
+++ resolved
@@ -2,11 +2,7 @@
 """
 Model selection and hyperparameter optimisation.
 
-<<<<<<< HEAD
-The :class:`ModelGrid` class encapsulates a `~yieldengine.model.Model` and a grid of
-=======
 :class:`ModelGrid` encapsulates a :class:`yieldengine.model.Model` and a grid of
->>>>>>> 465b32db
 hyperparameters.
 
 :class:`ModelRanker` selects the best model and parametrisation based on the
@@ -114,15 +110,6 @@
     Scoring evaluation for a fitted model.
 
     Has attributes:
-<<<<<<< HEAD
-    - model: the evaluated `Model`
-    - parameters: the hyperparameters selected for the model during grid \
-        search, as a mapping of parameter names to parameter values
-    - scoring: scorings for the model based on the provided scorers; \
-        each scoring is applied across all splits. (e.g.,
-        "train_score", "test_score", "train_r2", "test_r2")
-    - ranking_score: overall model score determined by the model ranker's default \
-=======
 
     - model: the evaluated  :class:`~yieldengine.model.Model`
     - parameters: the hyperparameters selected for the model during grid
@@ -131,7 +118,6 @@
         each scoring is applied across all splits. (e.g.,
         "train_score", "test_score", "train_r2", "test_r2")
     - ranking_score: overall model score determined by the model ranker's default
->>>>>>> 465b32db
         scorer and ranking metric
     """
 
@@ -145,20 +131,12 @@
     """
     Rank a list of model using a common cross-validation strategy.
 
-<<<<<<< HEAD
-    Given a list of `ModelGrid`, a cross-validation splitter and a scoring function,
-    performs a grid search to find the best combination of model with
-    hyperparameters for the given cross-validation splits and scoring function.
-
-    :param grids: list of `ModelGrid` to be ranked
-=======
     Given a list of :class:`ModelGrid`, a cross-validation splitter and a scoring
     function,
     performs a grid search to find the best combination of model with
     hyperparameters for the given cross-validation splits and scoring function.
 
     :param grids: list of :class:`ModelGrid` to be ranked
->>>>>>> 465b32db
     :param cv: a cross validator (i.e. \
         :class:`~yieldengine.model.validation.CircularCrossValidator`)
     :param scoring: a scorer to use when doing CV within GridSearch
@@ -192,11 +170,7 @@
 
         Its output is used for ranking globally across the model zoo.
 
-<<<<<<< HEAD
-        :param scoring: the `ModelScoring` containing scores for a given split
-=======
         :param scoring: the :class:`ModelScoring` containing scores for a given split
->>>>>>> 465b32db
         :return: score to be used for model ranking
         """
         return scoring.mean() - 2 * scoring.std()
@@ -223,11 +197,7 @@
         :param n_jobs: number of threads to use (default: one)
         :param pre_dispatch: maximum number of the data to make (default: `"2*n_jobs"`)
 
-<<<<<<< HEAD
-        :return the created model ranking of type :code:`ModelRanking`
-=======
         :return: the created model ranking
->>>>>>> 465b32db
         """
 
         # construct searchers
@@ -262,23 +232,14 @@
             cv_results: Mapping[str, Sequence[float]]
         ) -> List[Dict[str, ModelScoring]]:
             """
-<<<<<<< HEAD
-            Convert a ``cv_results_`` attribute into dict's with `ModelScoring` values.
-=======
             Convert ``cv_results_`` into a mapping with :class:`ModelScoring` values.
->>>>>>> 465b32db
 
             Helper function;  for each model in the grid returns a tuple of test
             scores_for_split across all splits.
             The length of the tuple is equal to the number of splits that were tested
             The test scores_for_split are sorted in the order the splits were tested.
 
-<<<<<<< HEAD
-            :param cv_results: the `GridSearchCV.cv_results_` attribute of a sklearn
-            GridSearchCV
-=======
             :param cv_results: a :attr:`sklearn.GridSearchCV.cv_results_` attribute
->>>>>>> 465b32db
             :return: a list of test scores per scored model; each list entry maps score
               types (as str) to a :class:`ModelScoring` of scores per split. The i-th
               element of this
@@ -372,11 +333,7 @@
 
 def summary_report(ranking: Sequence[ModelEvaluation]) -> str:
     """
-<<<<<<< HEAD
-    Return a human-readable report of a :class:`ModelRanker`.
-=======
     Return a human-readable report.
->>>>>>> 465b32db
 
     :return: a summary string of the model ranking
     """
