# coding=utf-8
"""Module with the `ModelFitCV class which gather information from a model, its
cross validation and the sample used."""

import copy
import logging
from typing import *

import pandas as pd
from joblib import delayed, Parallel
from sklearn.calibration import CalibratedClassifierCV
from sklearn.model_selection import BaseCrossValidator

from yieldengine import Sample
from yieldengine.model import ClassificationModel, Model, RegressionModel

log = logging.getLogger(__name__)


class ModelFitCV:
    """
    A model fitted multiple times to different subsets of a given sample, \
    determined by the train splits from a given cross-validator.

    Required for model inspection and simulation where we are interested in \
    performance on unseen data

    :param Model model: model to be fitted
    :param BaseCrossValidator cv: the cross validator generating the train splits
    :param Sample sample: the sample from which the training sets are drawn
    """

    __slots__ = [
        "_model",
        "_cv",
        "_sample",
        "_predictions_for_all_samples",
        "_model_by_split",
        "_n_jobs",
        "_shared_memory",
        "_verbose",
        "_probability_calibration_method",
    ]

    F_SPLIT_ID = "split_id"
    F_PREDICTION = "prediction"
    F_TARGET = "target"

    def __init__(
        self,
        model: Model,
        cv: BaseCrossValidator,
        sample: Sample,
        n_jobs: int = 1,
        shared_memory: bool = True,
        verbose: int = 0,
    ) -> None:
        self._model = model
        self._cv = cv
        self._sample = sample
        self._model_by_split: Optional[List[Model]] = None
        self._predictions_for_all_samples: Optional[pd.DataFrame] = None
        self._n_jobs = n_jobs
        self._shared_memory = shared_memory
        self._verbose = verbose

        if isinstance(self.model, ClassificationModel):
            model: ClassificationModel = model
            self._probability_calibration_method = model.calibration
        else:
            self._probability_calibration_method = None

    @property
    def model(self) -> Model:
        """
        :return: the ingoing, usually unfitted model to be fitted to the training splits
        """
        return self._model

    @property
    def cv(self) -> BaseCrossValidator:
        """
        :return: the cross validator generating the train splits
        """
        return self._cv

    @property
    def sample(self) -> Sample:
        """
        :return: the sample from which the training sets are drawn
        """
        return self._sample

    @property
    def n_splits(self) -> int:
        """
        :return: the number of splits in this model fit
        """
        return self.cv.get_n_splits(X=self.sample.features, y=self.sample.target)

    def fitted_models(self) -> Iterator[Model]:
        """
        :return: an iterator of all models fitted for the train splits
        """
        self._fit()
        return iter(self._model_by_split)

    def fitted_model(self, split_id: int) -> Model:
        """
        :param split_id: start index of test split
        :return: the model fitted for the train split at the given index
        """
        self._fit()
        return self._model_by_split[split_id]

    def _fit(self) -> None:

        if self._model_by_split is not None:
            return

        model = self.model
        sample = self.sample

        self._model_by_split: List[Model] = self._parrallel()(
            delayed(self._fit_model_for_split)(
                model.clone(),
                sample.select_observations_by_position(positions=train_indices),
            )
            for train_indices, _ in self.cv.split(sample.features, sample.target)
        )

        if self._probability_calibration_method is not None:
            log.info("Calibrating classifier probabilities using testsets")
            self._model_by_split: List[Model] = self._parrallel()(
                delayed(self._calibrate_probabilities_for_split)(
                    model, sample.select_observations(numbers=test_indices)
                )
                for _, test_indices in self.cv.split(sample.features, sample.target)
            )

    def _parrallel(self) -> Parallel:
        return Parallel(
            n_jobs=self._n_jobs,
            require="sharedmem" if self._shared_memory else None,
            verbose=self._verbose,
        )

    def _series_for_split(self, split_id: int, column: str) -> pd.Series:
        all_predictions: pd.DataFrame = self.predictions_for_all_splits()
        return all_predictions.xs(key=split_id, level=ModelFitCV.F_SPLIT_ID).loc[
            :, column
        ]

    def predictions_for_split(self, split_id: int) -> pd.Series:
        return self._series_for_split(split_id=split_id, column=ModelFitCV.F_PREDICTION)

    def targets_for_split(self, split_id: int) -> pd.Series:
        return self._series_for_split(split_id=split_id, column=ModelFitCV.F_TARGET)

    def predictions_for_all_splits(self) -> pd.DataFrame:
        """
        For each split of this Predictor's CV, predict all values in the test set.
        The result is a data frame with one row per prediction, indexed by the
        observations in the sample and the split id (index level F_SPLIT_ID),
        and with columns F_PREDICTION (the predicted value for the
        given observation and split), and F_TARGET (the actual target)

        Note that there can be multiple prediction rows per observation if the test
        splits overlap.

        :return: the data frame with the predictions per observation and test split
        """

        if self._predictions_for_all_samples is None:

            self._fit()

            sample = self.sample

<<<<<<< HEAD
            splitwise_predictions = []

            for split_id, (_, test_indices) in enumerate(
                self.cv.split(sample.features, sample.target)
            ):

                test_sample = sample.select_observations(numbers=test_indices)

                if isinstance(self.model, RegressionModel):
                    predictions = self.fitted_model(split_id=split_id).pipeline.predict(
                        X=test_sample.features
                    )
                elif isinstance(self.model, ClassificationModel):
                    predictions = self.fitted_model(
                        split_id=split_id
                    ).pipeline.predict_proba(X=test_sample.features)

                    n_classes = predictions.shape[1]

                    assert (
                        n_classes == 2
                    ), f"Got non-binary probabilities for {n_classes} classes"

                    predictions = predictions.loc[:, predictions.columns[0]]

                else:
                    raise TypeError(f"Unknown model type: {self.model.__class__}")

                predictions_df = pd.DataFrame(
=======
            def _predictions_for_split(
                split_id: int, test_indices: np.ndarray
            ) -> pd.DataFrame:
                test_sample = sample.select_observations_by_position(
                    positions=test_indices
                )
                return pd.DataFrame(
>>>>>>> 93d88d24
                    data={
                        ModelFitCV.F_SPLIT_ID: split_id,
                        ModelFitCV.F_PREDICTION: predictions,
                    },
                    index=test_sample.index,
                )

                splitwise_predictions.append(predictions_df)

            self._predictions_for_all_samples = (
                pd.concat(splitwise_predictions)
                .join(sample.target.rename(ModelFitCV.F_TARGET))
                .set_index(ModelFitCV.F_SPLIT_ID, append=True)
            )

        return self._predictions_for_all_samples

    def copy_with_sample(self, sample: Sample):
        """
        Copies the predictor whith some new `Sample`.

        :param sample: the `Sample` used for the copy
        :return: the copy of self
        """
        copied_predictor = copy.copy(self)
        copied_predictor._sample = sample
        copied_predictor._predictions_for_all_samples = None
        return copied_predictor

    @staticmethod
    def _fit_model_for_split(model: Model, train_sample: Sample) -> Model:
        """
        Fit a model using a sample.

        :param model:  the `Model` to fit
        :param train_sample: `Sample` to fit on
        :return: tuple of the the split_id and the fitted `Model`
        """
        model.pipeline.fit(X=train_sample.features, y=train_sample.target)
        return model

    @staticmethod
    def _calibrate_probabilities_for_split(
        model: ClassificationModel, test_sample: Sample
    ) -> ClassificationModel:

        cv = CalibratedClassifierCV(
            base_estimator=model.pipeline, method=model.calibration, cv="prefit"
        )

        cv.fit(X=test_sample.features, y=test_sample.target)

        return model<|MERGE_RESOLUTION|>--- conflicted
+++ resolved
@@ -177,14 +177,15 @@
 
             sample = self.sample
 
-<<<<<<< HEAD
             splitwise_predictions = []
 
             for split_id, (_, test_indices) in enumerate(
                 self.cv.split(sample.features, sample.target)
             ):
 
-                test_sample = sample.select_observations(numbers=test_indices)
+                test_sample = sample.select_observations_by_position(
+                    positions=test_indices
+                )
 
                 if isinstance(self.model, RegressionModel):
                     predictions = self.fitted_model(split_id=split_id).pipeline.predict(
@@ -207,15 +208,6 @@
                     raise TypeError(f"Unknown model type: {self.model.__class__}")
 
                 predictions_df = pd.DataFrame(
-=======
-            def _predictions_for_split(
-                split_id: int, test_indices: np.ndarray
-            ) -> pd.DataFrame:
-                test_sample = sample.select_observations_by_position(
-                    positions=test_indices
-                )
-                return pd.DataFrame(
->>>>>>> 93d88d24
                     data={
                         ModelFitCV.F_SPLIT_ID: split_id,
                         ModelFitCV.F_PREDICTION: predictions,
