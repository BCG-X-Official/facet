--- conflicted
+++ resolved
@@ -1,6 +1,3 @@
-<<<<<<< HEAD
-"""Remove outliers."""
-=======
 """
 Remove outliers.
 
@@ -8,7 +5,6 @@
 Has ``fit``, ``transform``
 and ``fit_transform`` methods and has dataframes as input and output.
 """
->>>>>>> 225c22b0
 
 import logging
 from typing import Optional
@@ -30,11 +26,7 @@
     :math:`[Q_1 - iqr\\_ multiple(Q_3-Q_1), Q_3 + iqr\\_ multiple(Q_3-Q_1)]`
     where :math:`Q_1` and :math:`Q_3` are the lower and upper quartiles.
 
-<<<<<<< HEAD
-    :param float iqr_multiple: the multiple used to define the range of non-outlier
-=======
     :param iqr_multiple: the multiple used to define the range of non-outlier
->>>>>>> 225c22b0
       samples in the above explanation
     """
 
@@ -50,13 +42,9 @@
         """
         Fit the transformer.
 
-<<<<<<< HEAD
-        :return: the fitted transformer"""
-=======
         :return: the fitted transformer
         """
 
->>>>>>> 225c22b0
         q1: pd.Series = X.quantile(q=0.25)
         q3: pd.Series = X.quantile(q=0.75)
         threshold_iqr: pd.Series = (q3 - q1) * self.iqr_multiple
