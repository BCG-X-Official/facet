# coding=utf-8
"""Base classes for wrapper around pipeline returning pandas objects and keeping
track of the column names."""


import logging
from typing import *

import pandas as pd
from sklearn.base import BaseEstimator
from sklearn.pipeline import Pipeline

from yieldengine.df.predict import DataFramePredictor
from yieldengine.df.transform import DataFrameTransformer

log = logging.getLogger(__name__)


class PipelineDF(DataFrameTransformer[Pipeline], DataFramePredictor[Pipeline]):
    """
    Wrapper class around `sklearn.pipeline.Pipeline` that returns dataframes.

    :param `**kwargs`: the arguments passed to `DataFrameTransformer` in `__init__`
    """
<<<<<<< HEAD

=======
>>>>>>> 4a47e977
    def __init__(self, **kwargs) -> None:
        super().__init__(**kwargs)
        self._validate_steps()

    def _validate_steps(self) -> None:
        for name, transformer in self._transform_steps():
            if transformer is not None and not isinstance(
                transformer, DataFrameTransformer
            ):
                raise ValueError(
                    f"expected all transformers to implement DataFrameTransformer, but "
                    f"step '{name}' is a {type(transformer).__name__}"
                )

    def _transform_steps(self) -> List[Tuple[str, DataFrameTransformer]]:
        pipeline = self.base_transformer

        steps = pipeline.steps

        if len(steps) == 0:
            return []

        estimator = steps[-1][1]

        if estimator is not None and (
            hasattr(estimator, "fit_transform") or hasattr(estimator, "transform")
        ):
            transform_steps = steps
        else:
            transform_steps = steps[:-1]
        return transform_steps

    @classmethod
    def _make_base_transformer(cls, **kwargs) -> Pipeline:
        return Pipeline(**kwargs)

    def _get_columns_original(self) -> pd.Series:
        col_mappings = [
            df_transformer.columns_original
            for _, df_transformer in self._transform_steps()
            if df_transformer is not None
        ]

        if len(col_mappings) == 0:
            _columns_original = _columns_out = self.columns_in
        else:
            _columns_out = col_mappings[-1].index
            _columns_original = col_mappings[-1].values

            # iterate backwards starting from the penultimate item
            for preceding_out_to_original_mapping in col_mappings[-2::-1]:
                # join the original columns of my current transformer on the out columns
                # in the preceding transformer, then repeat
                _columns_original = preceding_out_to_original_mapping.loc[
                    _columns_original
                ].values

        return pd.Series(index=_columns_out, data=_columns_original)

    @property
    def steps(self) -> Sequence[Tuple[str, Union[DataFrameTransformer, BaseEstimator]]]:
        """
        The `steps` attribute of the underlying `Pipeline`.
        :return: List of (name, transform) tuples (implementing fit/transform).
        """
        return self.base_transformer.steps

    def __len__(self) -> int:
        """
        :return: the length of the Pipeline
        """
        return len(self.base_transformer.steps)

    def __getitem__(self, ind: Union[slice, int, str]) -> DataFrameTransformer:
        """Returns a sub-pipeline or a single estimator in the pipeline

        Indexing with an integer will return an estimator; using a slice
        returns another Pipeline instance which copies a slice of this
        Pipeline. This copy is shallow: modifying (or fitting) estimators in
        the sub-pipeline will affect the larger pipeline and vice-versa.
        However, replacing a value in `step` will not affect a copy.
        """

        if isinstance(ind, slice):
            base_pipeline = self.base_transformer
            if ind.step not in (1, None):
                raise ValueError("Pipeline slicing only supports a step of 1")
            # noinspection PyTypeChecker
            return self.__class__(
                steps=base_pipeline.steps[ind],
                memory=base_pipeline.memory,
                verbose=base_pipeline.verbose,
            )
        else:
            return self.base_transformer[ind]

    @property
    def named_steps(self) -> Mapping[str, DataFrameTransformer]:
        """
        :return: mapping of step names to the data frame transformers representing
        the steps
        """
        return self.base_transformer.named_steps<|MERGE_RESOLUTION|>--- conflicted
+++ resolved
@@ -22,10 +22,6 @@
 
     :param `**kwargs`: the arguments passed to `DataFrameTransformer` in `__init__`
     """
-<<<<<<< HEAD
-
-=======
->>>>>>> 4a47e977
     def __init__(self, **kwargs) -> None:
         super().__init__(**kwargs)
         self._validate_steps()
