--- conflicted
+++ resolved
@@ -19,16 +19,11 @@
 _BaseClassifier = TypeVar("_BaseClassifier", bound=ClassifierMixin)
 
 
-<<<<<<< HEAD
-class DataFramePredictor(DataFrameEstimator[_BasePredictor], metaclass=ABCMeta):
-    """Wrap around sklearn regressor and classifiers and preserve dataframes.
+class DataFramePredictor(DataFrameEstimator[_BasePredictor], ABC):
+    """
+    Base class for sklearn regressors and classifiers that preserve data frames
 
     :param `**kwargs`: arguments passed to `DataFrameEstimator` in `__init__`
-=======
-class DataFramePredictor(DataFrameEstimator[_BasePredictor], ABC):
-    """
-    Base class for sklearn regressors and classifiers that preserve data frames
->>>>>>> 02f4f98a
     """
 
     F_PREDICTION = "prediction"
@@ -45,23 +40,15 @@
             raise AttributeError("n_outputs not defined for unfitted predictor")
 
     # noinspection PyPep8Naming
-<<<<<<< HEAD
-    def predict(self, X: pd.DataFrame, **predict_params) -> pd.Series:
-        """Return the predictions as a `pd.Series`.
-
-        :param X: the dataframe of features
-        :param predict_params: additional arguments passed to the `predict` method \
-=======
     def predict(
         self, X: pd.DataFrame, **predict_params
     ) -> Union[pd.Series, pd.DataFrame]:
         """
-        Returns prediction as series for single-output problems, or as a data frame
+        Return prediction as a series for single-output problems, or as a data frame
         for multi-output problems.
 
         :param X: the data frame of features
-        :param predict_params: additional arguments passed to the the `predict` method \
->>>>>>> 02f4f98a
+        :param predict_params: additional arguments passed to the `predict` method \
         of the base estimator
         :return: the predictions
         """
@@ -74,15 +61,9 @@
 
     # noinspection PyPep8Naming
     def fit_predict(self, X: pd.DataFrame, y: pd.Series, **fit_params) -> pd.Series:
-<<<<<<< HEAD
         """Fit and return the predictions.
 
-        :param X: the dataframe of features
-=======
-        """
-        Fit and predict.
         :param X: the data frame of features
->>>>>>> 02f4f98a
         :param y: the series of target used to train the model
         :param fit_params: additional arguments passed to the the `predict` method
           of the base estimator
@@ -100,46 +81,6 @@
         return result
 
     # noinspection PyPep8Naming
-<<<<<<< HEAD
-    def predict_proba(self, X: pd.DataFrame) -> Union[pd.Series, pd.DataFrame]:
-        """Probability estimates.
-
-        :param X: dataframe of features
-        :return: the series/dataframe (multiclasss) of probability estimates
-        """
-        self._check_parameter_types(X, None)
-
-        return self._prediction_to_series_or_frame(X, self._base_predict_proba(X))
-
-    # noinspection PyPep8Naming
-    def predict_log_proba(self, X: pd.DataFrame) -> Union[pd.Series, pd.DataFrame]:
-        """Log of probability estimates.
-
-        :param X: dataframe of features
-        :return: series/dataframe (multiclasss) of log-probabilities
-        """
-        self._check_parameter_types(X, None)
-
-        return self._prediction_to_series_or_frame(X, self._base_predict_log_proba(X))
-
-    # noinspection PyPep8Naming
-    def decision_function(self, X: pd.DataFrame) -> pd.DataFrame:
-        """Evaluate the decision function for the samples in X.
-
-        :param X: dataframe of features
-        :return: dataframe of the decision functions of the sample for each class
-        """
-        self._check_parameter_types(X, None)
-
-        return pd.DataFrame(
-            data=self._base_decision_function(X),
-            index=X.index,
-            columns=getattr(self.base_estimator, "classes_", None),
-        )
-
-    # noinspection PyPep8Naming
-=======
->>>>>>> 02f4f98a
     def score(
         self,
         X: pd.DataFrame,
@@ -164,20 +105,6 @@
         if isinstance(y, pd.Series) or isinstance(y, pd.DataFrame):
             # if we already have a series or data frame, return it unchanged
             return y
-<<<<<<< HEAD
-        elif isinstance(y, pd.DataFrame):
-            return y
-        elif isinstance(y, Sequence) or (
-            isinstance(y, np.ndarray) and (len(y.shape) < 2 or y.shape[1] == 1)
-        ):
-            return pd.Series(y, name=self.F_PREDICTION, index=X.index)
-        else:
-            labels = None
-            if isinstance(self.base_estimator, ClassifierMixin):
-                labels = getattr(self.base_estimator, "classes_", None)
-
-            return pd.DataFrame(data=y, columns=labels)
-=======
         elif isinstance(y, np.ndarray):
             if len(y) == len(X):
                 # predictions are usually provided as an ndarray of the same length as X
@@ -194,7 +121,6 @@
         raise TypeError(
             f"unexpected data type returned as prediction: " f"{type(y).__name__}"
         )
->>>>>>> 02f4f98a
 
 
 class DataFrameRegressor(DataFramePredictor[_BaseRegressor], ABC):
@@ -224,17 +150,10 @@
         """
         Probability estimates.
 
-<<<<<<< HEAD
-class NDArrayPredictorDF(
-    Generic[_BasePredictor], DataFramePredictor[_BasePredictor], metaclass=ABCMeta
-):
-    """`DataFrameTransformer` whose base transformer accepts only  numpy ndarrays."""
-=======
         :param X: data frame of features
         :return: the series of probability estimates
         """
         self._check_parameter_types(X, None)
->>>>>>> 02f4f98a
 
         # noinspection PyUnresolvedReferences
         return self._prediction_with_class_labels(
