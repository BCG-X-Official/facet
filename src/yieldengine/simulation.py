from typing import *

import numpy as np
import pandas as pd

from yieldengine.model.prediction import ModelFitCV
from yieldengine.preprocessing import FunctionTransformerDF


class UnivariateSimulation:
    __slots__ = ["_model_fit"]

    F_SPLIT_ID = "split_id"
    F_PARAMETER_VALUE = "parameter_value"
    F_RELATIVE_TARGET_CHANGE = "relative_target_change"

    def __init__(self, model_fit: ModelFitCV):
        self._model_fit = model_fit

    @property
    def model_fit(self) -> ModelFitCV:
        return self._model_fit

    def simulate_feature(
        self, feature_name: str, feature_values: Iterable[Any]
    ) -> pd.DataFrame:
<<<<<<< HEAD
        """
        Run a simulation on a feature.

        For each combination of split_id and parameter_value the uplift (in % as a
        number between 0 and 1) of the target is computed. It is the uplift between
        predictions on the sample where the `parametrized_feature` is set to the
        given value, compared to the predictions on the original sample.

        :param parameterized_feature: name of the feature to use in the simulation
        :param parameter_values: values to use in the simulation
        :return: dataframe with three columns: `split_id`, `parameter_value` and
        `relative_yield_change`.
        """
        if feature_name not in self.predictor.sample.feature_names:
=======
        if feature_name not in self.model_fit.sample.feature_names:
>>>>>>> 2a198929
            raise ValueError(f"Feature '{feature_name}' not in sample")

        results = []

        for value in feature_values:
            feature_synthesizer = UnivariateSimulation.make_column_replacing_transformer(
                feature_name=feature_name, feature_value=value
            )

            synthetic_sample = feature_synthesizer.fit_transform_sample(
                self.model_fit.sample
            )

            predictor_for_syn_sample = self.model_fit.copy_with_sample(
                sample=synthetic_sample
            )

            for split_id in range(self.model_fit.n_splits):
                predictions_for_split_hist: pd.Series = (
                    self.model_fit.predictions_for_split(split_id=split_id)
                )

                predictions_for_split_syn: pd.Series = (
                    predictor_for_syn_sample.predictions_for_split(split_id=split_id)
                )

                relative_target_change = (
                    predictions_for_split_syn.mean(axis=0)
                    / predictions_for_split_hist.mean(axis=0)
                ) - 1

                relative_target_change_ = (split_id, value, relative_target_change)
                results.append(relative_target_change_)

        return pd.DataFrame(
            results,
            columns=[
                UnivariateSimulation.F_SPLIT_ID,
                UnivariateSimulation.F_PARAMETER_VALUE,
                UnivariateSimulation.F_RELATIVE_TARGET_CHANGE,
            ],
        )

    @staticmethod
    def aggregate_simulation_results(
        results_per_split: pd.DataFrame, percentiles: List[int]
    ) -> pd.DataFrame:
        """
        Aggregate the upflift values computed by `simulate_yield_changes`.

        For each parameter value, the percentile of uplift values (in the
        `relative_yield_change` column) are computed.

        :param results_per_split: dataframe with columns `split_id`, `parameter_value`\
         and `relative_yield_change`.
        :param percentiles: the list of percentiles
        :return: dataframe with columns percentile_<p> where p goes through the list
        `percentiles` and whose index is given by the parameter values.
        """

        def percentile(n: int):
            def percentile_(x: float):
                return np.percentile(x, n)

            percentile_.__name__ = "percentile_%s" % n
            return percentile_

        return (
            results_per_split.drop(columns=UnivariateSimulation.F_SPLIT_ID)
            .groupby(by=UnivariateSimulation.F_PARAMETER_VALUE)
            .agg([percentile(p) for p in percentiles])
        )

    @staticmethod
    def make_column_replacing_transformer(
        feature_name: str, feature_value
    ) -> FunctionTransformerDF:
        def transform(x: pd.DataFrame) -> pd.DataFrame:
            x[feature_name] = feature_value
            return x

        return FunctionTransformerDF(func=transform, validate=False)<|MERGE_RESOLUTION|>--- conflicted
+++ resolved
@@ -24,7 +24,6 @@
     def simulate_feature(
         self, feature_name: str, feature_values: Iterable[Any]
     ) -> pd.DataFrame:
-<<<<<<< HEAD
         """
         Run a simulation on a feature.
 
@@ -33,15 +32,12 @@
         predictions on the sample where the `parametrized_feature` is set to the
         given value, compared to the predictions on the original sample.
 
-        :param parameterized_feature: name of the feature to use in the simulation
-        :param parameter_values: values to use in the simulation
+        :param feature_name: name of the feature to use in the simulation
+        :param feature_values: values to use in the simulation
         :return: dataframe with three columns: `split_id`, `parameter_value` and
-        `relative_yield_change`.
+        `relative_target_change`.
         """
-        if feature_name not in self.predictor.sample.feature_names:
-=======
         if feature_name not in self.model_fit.sample.feature_names:
->>>>>>> 2a198929
             raise ValueError(f"Feature '{feature_name}' not in sample")
 
         results = []
