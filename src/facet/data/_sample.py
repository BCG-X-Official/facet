--- conflicted
+++ resolved
@@ -83,21 +83,6 @@
             observation
         """
 
-<<<<<<< HEAD
-=======
-        def _ensure_columns_exist(column_type: str, columns: List[str]) -> None:
-            # check if all provided feature names actually exist in the observations df
-            available_columns: pd.Index = observations.columns
-            missing_columns = {
-                name for name in columns if name not in available_columns
-            }
-            if missing_columns:
-                raise KeyError(
-                    f"observations table is missing {column_type} columns "
-                    f"{missing_columns}"
-                )
-
->>>>>>> c9f4dd76
         # check that the observations are valid
         if observations is None or not isinstance(observations, pd.DataFrame):
             raise ValueError("arg observations is not a DataFrame")
