"""
Projection of SHAP contribution scores (i.e, SHAP importance) of all possible
pairings of features onto the SHAP importance vector in partitions of for synergy,
redundancy, and independence.
"""
from __future__ import annotations

import logging
from abc import ABCMeta, abstractmethod
from typing import Any, List, Optional, TypeVar, Union, cast

import numpy as np
import numpy.typing as npt
import pandas as pd

from pytools.api import AllTracker, inheritdoc
from pytools.fit import FittableMixin

from ._shap import ShapCalculator

log = logging.getLogger(__name__)

__all__ = [
    "AffinityMatrix",
    "ShapContext",
    "ShapGlobalExplainer",
    "ShapInteractionGlobalExplainer",
    "ShapInteractionValueContext",
    "ShapValueContext",
    "cov",
    "cov_broadcast",
    "diagonal",
    "ensure_last_axis_is_fast",
    "fill_diagonal",
    "make_symmetric",
    "sqrt",
    "transpose",
]

#: if ``True``, optimize numpy arrays to ensure pairwise partial summation.
#: But given that we will add floats of the same order of magnitude and only up
#: to a few thousand of them in the base case, the loss of accuracy with regular
#: (sequential) summation will be negligible in practice
_PAIRWISE_PARTIAL_SUMMATION = False

#
# Type variables
#

T_ShapGlobalExplainer = TypeVar("T_ShapGlobalExplainer", bound="ShapGlobalExplainer")
T_ShapCalculator = TypeVar("T_ShapCalculator", bound=ShapCalculator[Any])


#
# Constants
#
ASSERTION__CALCULATOR_IS_FITTED = "calculator is fitted"


#
# Ensure all symbols introduced below are included in __all__
#

__tracker = AllTracker(globals())


#
# Class definitions
#


class AffinityMatrix:
    """
    Stores all variations of a feature affinity matrix.
    """

    # shape: (2, 2, n_outputs, n_features, n_features)
    _matrices: npt.NDArray[np.float_]

    def __init__(self, matrices: npt.NDArray[np.float_]) -> None:
        shape = matrices.shape
        assert len(shape) == 5
        assert shape[:2] == (2, 2)
        assert shape[3] == shape[4]

        self._matrices = matrices

    @staticmethod
    def from_relative_affinity(
<<<<<<< HEAD
        affinity_rel_ij: np.ndarray, std_p_i: np.ndarray
=======
        affinity_rel_ij: npt.NDArray[np.float_], std_p_i: npt.NDArray[np.float_]
>>>>>>> c9f4dd76
    ) -> AffinityMatrix:
        """
        :param affinity_rel_ij: the affinity matrix from which to create all variations,
            shaped `(n_outputs, n_features, n_features)`
        :param std_p_i: SHAP vector magnitudes for all outputs and features,
            shaped `(n_outputs, n_features, 1)`
        """
        assert affinity_rel_ij.ndim == 3
        assert std_p_i.ndim == 3
        assert affinity_rel_ij.shape[:2] == std_p_i.shape[:2]
        assert affinity_rel_ij.shape[1] == affinity_rel_ij.shape[2]
        assert std_p_i.shape[2] == 1

        # normalize SHAP vector magnitudes to get feature importance in %
        importance_ij = std_p_i / std_p_i.sum(axis=1).reshape(std_p_i.shape[0], 1, 1)

        # absolute affinity is relative affinity scaled by feature importance (row-wise)
        affinity_abs_ij = importance_ij * affinity_rel_ij

        # absolute symmetrical affinity is the mean of unilateral absolute affinity
        affinity_abs_sym_ij_2x = affinity_abs_ij + transpose(affinity_abs_ij)

        # relative symmetrical affinity is absolute symmetrical affinity scaled back
        # from total feature importance per feature pair
        affinity_rel_sym_ij = np.zeros(affinity_rel_ij.shape)
        np.divide(
            affinity_abs_sym_ij_2x,
            importance_ij + transpose(importance_ij),
            out=affinity_rel_sym_ij,
            # do not divide where the nominator is 0 (the denominator will be 0 as well)
            where=affinity_abs_sym_ij_2x > 0.0,
        )

        # affinity of a feature with itself is undefined
        fill_diagonal(affinity_rel_sym_ij, np.nan)

        # return the AffinityMatrices object
        return AffinityMatrix(
            matrices=np.vstack(
                (
                    affinity_rel_ij,
                    affinity_abs_ij,
                    affinity_rel_sym_ij,
                    affinity_abs_sym_ij_2x / 2,
                )
            ).reshape((2, 2, *affinity_rel_ij.shape))
        )

    def get_values(self, symmetrical: bool, absolute: bool) -> npt.NDArray[np.float_]:
        """
        Get the matrix matching the given criteria.
        :param symmetrical: if ``True``, get the symmetrical version of the matrix
        :param absolute: if ``True``, get the absolute version of the matrix
        :return: the affinity matrix
        """
        return cast(
            npt.NDArray[np.float_], self._matrices[int(symmetrical), int(absolute)]
        )


@inheritdoc(match="""[see superclass]""")
class ShapGlobalExplainer(FittableMixin[ShapCalculator[Any]], metaclass=ABCMeta):
    """
    Derives feature association as a global metric of SHAP values for multiple
    observations.
    """

    def __init__(self) -> None:
        super().__init__()
        self.feature_index_: Optional[pd.Index] = None

    @property
    def is_fitted(self) -> bool:
        """[see superclass]"""
        return self.feature_index_ is not None

    def fit(  # type: ignore[override]
        self: T_ShapGlobalExplainer,
        shap_calculator: ShapCalculator[Any],
        **fit_params: Any,
    ) -> T_ShapGlobalExplainer:
        """
        Calculate the SHAP decomposition for the shap values produced by the
        given SHAP calculator.

        :param shap_calculator: the fitted calculator from which to get the shap values
        """

        try:
            if len(fit_params) > 0:
                raise ValueError(
                    f'unsupported fit parameters: {", ".join(fit_params.values())}'
                )

            self._fit(shap_calculator=shap_calculator)

            self.feature_index_ = shap_calculator.feature_index_

        except Exception:
            # reset fit in case we get an exception along the way
            self._reset_fit()
            raise

        return self

    @abstractmethod
    def association(self, absolute: bool, symmetrical: bool) -> npt.NDArray[np.float_]:
        """
        The association matrix for all feature pairs.

        Raises an error if this global explainer has not been fitted.

        :param absolute: if ``False``, return relative association as a percentage of
            total feature importance;
            if ``True``, return absolute association as a portion of feature importance
        :param symmetrical: if ``False``, return an asymmetrical matrix
            quantifying unilateral association of the features represented by rows
            with the features represented by columns;
            if ``True``, return a symmetrical matrix quantifying mutual association
        :returns: the matrix as an array of shape (n_outputs, n_features, n_features)
        """

    def to_frames(self, matrix: npt.NDArray[np.float_]) -> List[pd.DataFrame]:
        """
        Transforms one or more affinity matrices into a list of data frames.

        :param matrix: an array of shape `(n_outputs, n_features, n_features)`,
            representing one or more affinity matrices
        :return: a list of `n_outputs` data frames of shape `(n_features, n_features)`
        """
        assert self.feature_index_ is not None, "explainer is fitted"
        index = self.feature_index_

        n_features = len(index)
        assert matrix.ndim == 3
        assert matrix.shape[1:] == (n_features, n_features)

        return [
            pd.DataFrame(
                m,
                index=index,
                columns=index,
            )
            for m in matrix
        ]

    @abstractmethod
    def _fit(self, shap_calculator: ShapCalculator[Any]) -> None:
        pass

    def _reset_fit(self) -> None:
        self.feature_index_ = None


class ShapInteractionGlobalExplainer(ShapGlobalExplainer, metaclass=ABCMeta):
    """
    Derives feature association, synergy, and redundancy as a global metric of SHAP
    interaction values for multiple observations.
    """

    @abstractmethod
    def synergy(self, symmetrical: bool, absolute: bool) -> npt.NDArray[np.float_]:
        """
        The synergy matrix for all feature pairs.

        Raises an error if this global explainer has not been fitted.

        :param absolute: if ``False``, return relative synergy as a percentage of
            total feature importance;
            if ``True``, return absolute synergy as a portion of feature importance
        :param symmetrical: if ``False``, return an asymmetrical matrix
            quantifying unilateral synergy of the features represented by rows
            with the features represented by columns;
            if ``True``, return a symmetrical matrix quantifying mutual synergy
        :returns: the matrix as an array of shape (n_outputs, n_features, n_features)
        """

    @abstractmethod
    def redundancy(self, symmetrical: bool, absolute: bool) -> npt.NDArray[np.float_]:
        """
        The redundancy matrix for all feature pairs.

        Raises an error if this global explainer has not been fitted.

        :param absolute: if ``False``, return relative redundancy as a percentage of
            total feature importance;
            if ``True``, return absolute redundancy as a portion of feature importance
        :param symmetrical: if ``False``, return an asymmetrical matrix
            quantifying unilateral redundancy of the features represented by rows
            with the features represented by columns;
            if ``True``, return a symmetrical matrix quantifying mutual redundancy
        :returns: the matrix as an array of shape (n_outputs, n_features, n_features)
        """


#
# Utility functions
#


def ensure_last_axis_is_fast(array: npt.NDArray[np.float_]) -> npt.NDArray[np.float_]:
    """
    For future implementations, ensure that the last axis of the given array is `fast`
    to allow for `partial summation`.
    This will be relevant once ``np.matmul`` and ``np.einsum`` support partial
    summation.

    :param array: a numpy array
    :return: an equivalent array where the last axis is guaranteed to be `fast`
    """
    if _PAIRWISE_PARTIAL_SUMMATION:
        if array.strides[-1] != array.itemsize:
            array = array.copy()
        assert array.strides[-1] == array.itemsize
    return array


def sqrt(array: npt.NDArray[np.float_]) -> npt.NDArray[np.float_]:
    """
    Get the square root of each element in the given array.

    Negative values are replaced by `0` before calculating the square root, to prevent
    errors from minimally negative values due to rounding errors.

    :param array: an arbitrary array
    :return: array of same shape as arg ``array``, with all values replaced by their
        square root
    """

    return np.sqrt(np.clip(array, 0, None))


def make_symmetric(m: npt.NDArray[np.float_]) -> npt.NDArray[np.float_]:
    """
    Enforce matrix symmetry by transposing the `feature x feature` matrix for each
    output and averaging it with the original matrix.

    :param m: array of shape `(n_outputs, n_features, n_features)`
    :return: array of shape `(n_outputs, n_features, n_features)` with `n_outputs`
        symmetrical `feature x feature` matrices
    """
    return (m + transpose(m)) / 2


def transpose(m: npt.NDArray[np.float_], ndim: int = 3) -> npt.NDArray[np.float_]:
    """
    Transpose the `feature x feature` matrix for each output.

    Supports matrices with identical values per row, represented as a broadcastable
    `numpy` array of shape `(n_features, 1)`.

    :param m: array of shape `(n_outputs, n_features, n_features)`
        or shape `(n_outputs, n_features, n_features, n_observations)`
        or shape `(n_outputs, n_features, 1)`
        or shape `(n_outputs, n_features, 1, n_observations)`
    :param ndim: expected dimensions of ``m`` for validation purposes
    :return: array of same shape as arg ``m``, with both feature axes swapped
    """
    assert m.ndim == ndim
    assert m.shape[1] == m.shape[2] or m.shape[2] == 1

    return m.swapaxes(1, 2)


def diagonal(m: npt.NDArray[np.float_]) -> npt.NDArray[np.float_]:
    """
    Get the diagonal of the `feature x feature` matrix for each output.

    :param m: array of shape `(n_outputs, n_features, n_features)`
    :return: array of shape `(n_outputs, n_features)`, with the diagonals of arg ``m``
    """
    assert m.ndim == 3
    assert m.shape[1] == m.shape[2]
    return m.diagonal(axis1=1, axis2=2)


def fill_diagonal(
    m: npt.NDArray[np.float_], value: Union[float, npt.NDArray[np.float_]]
) -> None:
    """
    Fill the diagonal of the `feature x feature` matrix for each output with the given
    value.

    :param m: array of shape `(n_outputs, n_features, n_features)`
    :param value: scalar or array of shape `(n_features)` to fill each diagonal with
    """
    assert m.ndim == 3
    assert m.shape[1] == m.shape[2]
    if isinstance(value, np.ndarray):
        assert value.ndim == 2 and value.shape[:2] == m.shape[:2]
        for m_i, value_i in zip(m, value):
            np.fill_diagonal(m_i, value_i, wrap=True)
    else:
        for m_i in m:
            np.fill_diagonal(m_i, value, wrap=True)


def cov(
    vectors: npt.NDArray[np.float_], weight: Optional[npt.NDArray[np.float_]]
) -> npt.NDArray[np.float_]:
    """
    Calculate the covariance matrix of pairs of vectors along the observations axis and
    for each output, assuming all vectors are centered (µ=0).

    :param vectors: a sequence of `n_features` vectors per output,
        shaped `(n_outputs, n_features, n_observations)`
    :param weight: an optional array with weights per observation
        shaped `(n_observations)`
    :return: covariance matrices for each output,
        shaped `(n_outputs, n_features, n_features)`
    """
    assert vectors.ndim == 3
    assert weight is None or vectors.shape[2:] == weight.shape

    if _PAIRWISE_PARTIAL_SUMMATION:
        raise NotImplementedError("max precision matmul not yet implemented")

    if weight is None:
        vectors_weighted = vectors
        weight_total = vectors.shape[2]
    else:
        vectors_weighted = vectors * weight.reshape((1, 1, -1))
        weight_total = weight.sum()

    return cast(
        npt.NDArray[np.float_],
        np.matmul(vectors_weighted, vectors.swapaxes(1, 2)) / weight_total,
    )


def cov_broadcast(
    vector_sequence: npt.NDArray[np.float_],
    vector_grid: npt.NDArray[np.float_],
    weight: Optional[npt.NDArray[np.float_]],
) -> npt.NDArray[np.float_]:
    """
    Calculate the covariance matrix between a sequence of vectors and a grid of vectors
    along the observations axis and for each output, assuming all vectors are centered
    (µ=0).

    :param vector_sequence: a sequence of `n_features` vectors per output,
        shaped `(n_outputs, n_features, n_observations)`
    :param vector_grid: a grid of `n_features x n_features` vectors per output,
        shaped `(n_outputs, n_features, n_features, n_observations)`
    :param weight: an optional array with weights per observation
        shaped `(n_observations)`
    :return: covariance matrices for each output,
        shaped `(n_outputs, n_features, n_features)`
    """
    assert vector_sequence.ndim == 3
    assert vector_grid.ndim == 4
    assert (
        tuple(vector_sequence.shape[i] for i in (0, 1, 1, 2)) == vector_grid.shape
    ), f"shapes {vector_sequence.shape} and {vector_grid.shape} are compatible"
    assert weight is None or vector_sequence.shape[2:] == weight.shape

    if _PAIRWISE_PARTIAL_SUMMATION:
        raise NotImplementedError(
            "max precision Einstein summation not yet implemented"
        )

    if weight is None:
        vectors_weighted = vector_sequence
        weight_total = vector_sequence.shape[2]
    else:
        vectors_weighted = vector_sequence * weight.reshape((1, 1, -1))
        weight_total = weight.sum()

    return cast(
        npt.NDArray[np.float_],
        np.einsum("...io,...ijo->...ij", vectors_weighted, vector_grid) / weight_total,
    )


class ShapContext(metaclass=ABCMeta):
    """
    Contextual data for global SHAP calculations.
    """

    #: SHAP vectors
    #: with shape `(n_outputs, n_features, n_observations)`
    p_i: npt.NDArray[np.float_]

    #: observation weights (optional),
    #: with shape `(n_observations)`
    weight: Optional[npt.NDArray[np.float_]]

    #: Covariance matrix for p[i],
    #: with shape `(n_outputs, n_features, n_features)`
    cov_p_i_p_j: npt.NDArray[np.float_]

    #: Variances for p[i],
    #: with shape `(n_outputs, n_features, 1)`
    var_p_i: npt.NDArray[np.float_]

    #: SHAP interaction vectors
    #: with shape `(n_outputs, n_features, n_features, n_observations)`
    p_ij: Optional[npt.NDArray[np.float_]]

    def __init__(
        self,
        p_i: npt.NDArray[np.float_],
        p_ij: Optional[npt.NDArray[np.float_]],
        weight: Optional[npt.NDArray[np.float_]],
    ) -> None:
        assert p_i.ndim == 3
        if weight is not None:
            assert weight.ndim == 1
            assert p_i.shape[2] == len(weight)

        self.p_i = p_i
        self.p_ij = p_ij
        self.weight = weight

        # covariance matrix of shap vectors
        # shape: (n_outputs, n_features, n_features)
        self.cov_p_i_p_j = cov_p_i_p_j = cov(p_i, weight)

        # var(p[i])
        # variances of SHAP vectors
        # shape: (n_outputs, n_features, 1)
        # i.e. adding a second, empty feature dimension to enable correct broadcasting
        self.var_p_i = diagonal(cov_p_i_p_j)[:, :, np.newaxis]


class ShapValueContext(ShapContext):
    """
    Contextual data for global SHAP calculations based on SHAP values.
    """

    def __init__(self, shap_calculator: ShapCalculator[Any]) -> None:
        shap_values: pd.DataFrame = shap_calculator.get_shap_values()

        def _p_i() -> npt.NDArray[np.float_]:
            assert (
                shap_calculator.output_names_ is not None
                and shap_calculator.feature_index_ is not None
            ), ASSERTION__CALCULATOR_IS_FITTED
            n_outputs: int = len(shap_calculator.output_names_)
            n_features: int = len(shap_calculator.feature_index_)
            n_observations: int = len(shap_values)

            # p[i]
            # shape: (n_outputs, n_features, n_observations)
            # the vector of shap values for every output and feature
            return ensure_last_axis_is_fast(
                np.transpose(
                    shap_values.values.reshape((n_observations, n_outputs, n_features)),
                    axes=(1, 2, 0),
                )
            )

        def _weight() -> Optional[npt.NDArray[np.float_]]:
            # weights
            # shape: (n_observations)
            # return a 1d array of weights that aligns with the observations axis of the
            # SHAP values tensor (axis 1)
            assert (
                shap_calculator.sample_ is not None and ASSERTION__CALCULATOR_IS_FITTED
            )
            _weight_sr = shap_calculator.sample_.weight
            if _weight_sr is not None:
                return cast(
                    npt.NDArray[np.float_],
                    _weight_sr.loc[shap_values.index.get_level_values(-1)].values,
                )
            else:
                return None

        super().__init__(p_i=_p_i(), p_ij=None, weight=_weight())


class ShapInteractionValueContext(ShapContext):
    """
    Contextual data for global SHAP calculations based on SHAP interaction values.
    """

    def __init__(self, shap_calculator: ShapCalculator[Any]) -> None:
        shap_values: pd.DataFrame = shap_calculator.get_shap_interaction_values()

        assert (
            shap_calculator.output_names_ is not None
            and shap_calculator.feature_index_ is not None
        ), ASSERTION__CALCULATOR_IS_FITTED
        n_features: int = len(shap_calculator.feature_index_)
        n_outputs: int = len(shap_calculator.output_names_)
        n_observations: int = len(shap_values) // n_features

        assert shap_values.shape == (
            n_observations * n_features,
            n_outputs * n_features,
        )

        self.matrix_shape = (n_outputs, n_features, n_features)

        # weights
        # shape: (n_observations)
        # return a 1d array of weights that aligns with the observations axis of the
        # SHAP values tensor (axis 1)
<<<<<<< HEAD
        weight: Optional[np.ndarray]
        assert shap_calculator.sample_ is not None and ASSERTION__CALCULATOR_IS_FITTED
=======
        weight: Optional[npt.NDArray[np.float_]]
        assert shap_calculator.sample_ is not None and "calculator is fitted"
>>>>>>> c9f4dd76
        _weight_sr = shap_calculator.sample_.weight
        if _weight_sr is not None:
            _observation_indices = shap_values.index.get_level_values(
                -2
            ).values.reshape((n_observations, n_features))[:, 0]
            weight = ensure_last_axis_is_fast(
                _weight_sr.loc[_observation_indices].values
            )
        else:
            weight = None

        # p[i, j]
        # shape: (n_outputs, n_features, n_features, n_observations)
        # the vector of interaction values for every output and feature pairing
        # for improved numerical precision, we ensure the last axis is the fast axis
        # i.e. stride size equals item size (see documentation for numpy.sum)
        p_ij = ensure_last_axis_is_fast(
            np.transpose(
                shap_values.values.reshape(
                    (n_observations, n_features, n_outputs, n_features)
                ),
                axes=(2, 1, 3, 0),
            )
        )

        # p[i]
        # shape: (n_outputs, n_features, n_observations)
        # the vector of shap values for every output and feature
        super().__init__(
            p_i=ensure_last_axis_is_fast(p_ij.sum(axis=2)),
            p_ij=ensure_last_axis_is_fast(
                self.__get_orthogonalized_interaction_vectors(p_ij=p_ij, weight=weight)
            ),
            weight=weight,
        )

    @staticmethod
    def __get_orthogonalized_interaction_vectors(
        p_ij: npt.NDArray[np.float_], weight: Optional[npt.NDArray[np.float_]]
    ) -> npt.NDArray[np.float_]:
        # p_ij: shape: (n_outputs, n_features, n_features, n_observations)

        assert p_ij.ndim == 4
        n_features = p_ij.shape[1]
        assert p_ij.shape[2] == n_features

        # p[i, i]
        # shape: (n_outputs, n_features, n_observations)
        # independent feature contributions;
        # this is the diagonal of p[i, j], i.e., the main effects p[i, i]
        p_ii = p_ij.diagonal(axis1=1, axis2=2).swapaxes(1, 2)

        # cov[p[i, i], p[j, j]]
        # shape: (n_outputs, n_features, n_features)
        # covariance matrix of the main effects p[i, i]
        cov_p_ii_p_jj = cov(p_ii, weight=weight)

        # var[p[i, i]]
        # shape: (n_outputs, n_features, 1)
        # variance of the main effects p[i, i] as a broadcastable matrix where each
        # column is identical
        var_p_ii = diagonal(cov_p_ii_p_jj)[:, :, np.newaxis]

        # var[p[j, j]]
        # shape: (n_outputs, 1, n_features)
        # variance of the main effects p[j, j] as a broadcastable matrix where each
        # row is identical
        var_p_jj = transpose(var_p_ii)

        # cov[p[i, i], p[i, j]]
        # shape: (n_outputs, n_features, n_features)
        # covariance matrix of the main effects p[i, i] with interaction effects p[i, j]
        cov_p_ii_p_ij = cov_broadcast(p_ii, p_ij, weight=weight)

        # adjustment_factors[i, j]
        # shape: (n_outputs, n_features, n_features)
        # multiple of p[i, i] to be subtracted from p[i, j] and added to p[i, i]
        # to orthogonalize the SHAP interaction vectors

        _nominator = cov_p_ii_p_jj * transpose(cov_p_ii_p_ij) - cov_p_ii_p_ij * var_p_jj
        fill_diagonal(_nominator, 0.0)

        _denominator = cov_p_ii_p_jj**2 - var_p_ii * var_p_jj

        # The denominator is <= 0 due to the Cauchy-Schwarz inequality.
        # It is 0 only if the variance of p_ii or p_jj are zero (i.e., no main effect).
        # In that fringe case, the nominator will also be zero and we set the adjustment
        # factor to 0 (intuitively, there is nothing to adjust in a zero-length vector)
        adjustment_factors_ij = np.zeros(_nominator.shape)
        # todo: prevent catastrophic cancellation where nominator/denominator are ~0.0
        np.divide(
            _nominator,
            _denominator,
            out=adjustment_factors_ij,
            where=_denominator < 0.0,
        )

        fill_diagonal(adjustment_factors_ij, np.nan)

        delta_ij = (
            adjustment_factors_ij[:, :, :, np.newaxis] * p_ii[:, :, np.newaxis, :]
        )
        return p_ij - delta_ij - transpose(delta_ij, ndim=4)


__tracker.validate()<|MERGE_RESOLUTION|>--- conflicted
+++ resolved
@@ -87,11 +87,7 @@
 
     @staticmethod
     def from_relative_affinity(
-<<<<<<< HEAD
-        affinity_rel_ij: np.ndarray, std_p_i: np.ndarray
-=======
         affinity_rel_ij: npt.NDArray[np.float_], std_p_i: npt.NDArray[np.float_]
->>>>>>> c9f4dd76
     ) -> AffinityMatrix:
         """
         :param affinity_rel_ij: the affinity matrix from which to create all variations,
@@ -591,13 +587,8 @@
         # shape: (n_observations)
         # return a 1d array of weights that aligns with the observations axis of the
         # SHAP values tensor (axis 1)
-<<<<<<< HEAD
-        weight: Optional[np.ndarray]
+        weight: Optional[npt.NDArray[np.float_]]
         assert shap_calculator.sample_ is not None and ASSERTION__CALCULATOR_IS_FITTED
-=======
-        weight: Optional[npt.NDArray[np.float_]]
-        assert shap_calculator.sample_ is not None and "calculator is fitted"
->>>>>>> c9f4dd76
         _weight_sr = shap_calculator.sample_.weight
         if _weight_sr is not None:
             _observation_indices = shap_values.index.get_level_values(
