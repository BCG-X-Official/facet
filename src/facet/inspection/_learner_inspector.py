"""
Core implementation of :mod:`facet.inspection`
"""
import logging
from abc import ABCMeta, abstractmethod
from types import MethodType
from typing import (
    Any,
    Callable,
    Generic,
    Iterable,
    List,
    Optional,
    Sequence,
    Tuple,
    Type,
    TypeVar,
    Union,
    cast,
)

import numpy as np
import numpy.typing as npt
import pandas as pd
from scipy.cluster import hierarchy
from scipy.spatial import distance
from sklearn.base import is_classifier
from typing_extensions import TypeAlias

from pytools.api import AllTracker, inheritdoc, subsdoc
from pytools.data import LinkageTree, Matrix
from pytools.fit import FittableMixin, fitted_only
from pytools.parallelization import ParallelizableMixin
from sklearndf import ClassifierDF, LearnerDF, RegressorDF, SupervisedLearnerDF
from sklearndf.pipeline import LearnerPipelineDF

from ..data import Sample
from ._explainer import ExplainerFactory, TreeExplainerFactory
from ._inspection import ShapPlotData
from ._shap_global_explanation import (
    ShapGlobalExplainer,
    ShapInteractionGlobalExplainer,
)
from ._shap_projection import ShapInteractionVectorProjector, ShapVectorProjector
from .shap import ShapCalculator, ShapInteractionValuesCalculator
from .shap.sklearndf import (
    ClassifierShapInteractionValuesCalculator,
    ClassifierShapValuesCalculator,
    LearnerShapCalculator,
    RegressorShapInteractionValuesCalculator,
    RegressorShapValuesCalculator,
)

log = logging.getLogger(__name__)

__all__ = [
    "LearnerInspector",
    "ModelInspector",
]


#
# Type aliases
#

FloatArray: TypeAlias = npt.NDArray[np.float_]
FloatMatrix: TypeAlias = Matrix[np.float_]


#
# Type variables
#

T_LearnerInspector = TypeVar("T_LearnerInspector", bound="LearnerInspector[Any]")
T_Number = TypeVar("T_Number", bound="np.number[Any]")
T_SeriesOrDataFrame = TypeVar("T_SeriesOrDataFrame", pd.Series, pd.DataFrame)
T_SupervisedLearnerDF = TypeVar("T_SupervisedLearnerDF", bound=SupervisedLearnerDF)


#
# Constants
#

ASSERTION__INSPECTOR_IS_FITTED = "inspector is fitted"
ASSERTION__SHAP_INTERACTION_SUPPORTED = "SHAP interaction values are supported"


#
# Ensure all symbols introduced below are included in __all__
#

__tracker = AllTracker(globals())


#
# Class definitions
#


class ModelInspector(ParallelizableMixin, FittableMixin[Sample], metaclass=ABCMeta):
    """
    .. note::
        This is an abstract base class for inspectors explaining different kinds of
        models based on SHAP values.
        It is not intended to be used directly.

    Explain regressors and classifiers based on SHAP values.

    Focus is on explaining the overall model, but the inspector also delivers
    SHAP explanations of the individual observations.

    Available inspection methods are:

    - SHAP values
    - SHAP interaction values
    - feature importance derived from SHAP values (either as mean absolute values
      or as the root of mean squares)
    - pairwise feature redundancy matrix (requires availability of SHAP interaction
      values)
    - pairwise feature synergy matrix (requires availability of SHAP interaction
      values)
    - pairwise feature association matrix (upper bound for redundancy but can be
      inflated by synergy; available if SHAP interaction values are unknown)
    - pairwise feature interaction matrix (direct feature interaction quantified by
      SHAP interaction values)
    - feature redundancy linkage (to visualize clusters of redundant features in a
      dendrogram; requires availability of SHAP interaction values)
    - feature synergy linkage (to visualize clusters of synergistic features in a
      dendrogram; requires availability of SHAP interaction values)
    - feature association linkage (to visualize clusters of associated features in a
      dendrogram)

    All inspections that aggregate across observations will respect sample weights, if
    specified in the underlying training sample.
    """

    # defined in superclass, repeated here for Sphinx
    n_jobs: Optional[int]

    # defined in superclass, repeated here for Sphinx
    shared_memory: Optional[bool]

    # defined in superclass, repeated here for Sphinx
    pre_dispatch: Optional[Union[str, int]]

    # defined in superclass, repeated here for Sphinx
    verbose: Optional[int]

    #: Name for feature importance series or column.
    COL_IMPORTANCE = "importance"

    def __init__(
        self,
        *,
        shap_interaction: bool = True,
        n_jobs: Optional[int] = None,
        shared_memory: Optional[bool] = None,
        pre_dispatch: Optional[Union[str, int]] = None,
        verbose: Optional[int] = None,
    ) -> None:
        """
        :param shap_interaction: if ``True``, calculate SHAP interaction values, else
            only calculate SHAP contribution values.
            SHAP interaction values are needed to determine feature synergy and
            redundancy.
            (default: ``True``)
        """
        super().__init__(
            n_jobs=n_jobs,
            shared_memory=shared_memory,
            pre_dispatch=pre_dispatch,
            verbose=verbose,
        )

        self.shap_interaction = shap_interaction

        self._shap_calculator: Optional[ShapCalculator[Any]] = None
        self._shap_global_decomposer: Optional[ShapGlobalExplainer] = None
        self._shap_global_projector: Optional[ShapGlobalExplainer] = None
        self._sample: Optional[Sample] = None

    __init__.__doc__ = cast(str, __init__.__doc__) + cast(
        str, ParallelizableMixin.__init__.__doc__
    )

    @property
    def _shap_global_explainer(self) -> ShapGlobalExplainer:
        assert self._shap_global_projector is not None, ASSERTION__INSPECTOR_IS_FITTED
        return self._shap_global_projector

    @property
    def is_fitted(self) -> bool:
        """[see superclass]"""
        return self._sample is not None

    @property
    @fitted_only
    def sample_(self) -> Sample:
        """
        The background sample used to fit this inspector.
        """

        assert self._sample is not None, ASSERTION__INSPECTOR_IS_FITTED
        return self._sample

    @property
<<<<<<< HEAD
    @abstractmethod
    def feature_names_(self) -> List[str]:
        """
        The feature names of the background sample used to calculate SHAP values.

        These names may differ from the feature names of the raw sample if the feature
        set has been preprocessed before calculating SHAP values.

        :return: the feature names
        """
        pass

    @property  # type: ignore
=======
>>>>>>> 68fbd347
    @fitted_only
    def output_names_(self) -> Sequence[str]:
        """
        The names of the outputs explained by this inspector.

        For regressors, these are the names of the target columns.

        For binary classifiers, this is a list of length 1 with the name of a single
        class, since the SHAP values of the second class can be trivially derived as
        the negation of the SHAP values of the first class.

        For non-binary classifiers, this is the list of all classes.
        """

        assert (
            self._shap_calculator is not None
            and self._shap_calculator.output_names_ is not None
        ), ASSERTION__INSPECTOR_IS_FITTED
        return self._shap_calculator.output_names_

<<<<<<< HEAD
=======
    @property
    @fitted_only
    def features_(self) -> List[str]:
        """
        The names of the features used to fit the learner pipeline explained by this
        inspector.
        """
        return cast(List[str], self.pipeline.feature_names_out_.to_list())

>>>>>>> 68fbd347
    @fitted_only
    def shap_values(self) -> Union[pd.DataFrame, List[pd.DataFrame]]:
        """
        Calculate the SHAP values for all observations and features.

        Returns a data frame of SHAP values where each row corresponds to an
        observation, and each column corresponds to a feature.

        :return: a data frame with SHAP values
        """

        assert self._shap_calculator is not None, ASSERTION__INSPECTOR_IS_FITTED
        return self.__split_multi_output_df(self._shap_calculator.get_shap_values())

    @fitted_only
    def shap_interaction_values(self) -> Union[pd.DataFrame, List[pd.DataFrame]]:
        """
        Calculate the SHAP interaction values for all observations and pairs of
        features.

        Returns a data frame of SHAP interaction values where each row corresponds to an
        observation and a feature (identified by a hierarchical index with two levels),
        and each column corresponds to a feature.

        :return: a data frame with SHAP interaction values
        """
        return self.__split_multi_output_df(
            self.__shap_interaction_values_calculator.get_shap_interaction_values()
        )

    @fitted_only
    def feature_importance(
        self, *, method: str = "rms"
    ) -> Union[pd.Series, pd.DataFrame]:
        # noinspection GrazieInspection
        """
        Calculate the relative importance of each feature based on SHAP values.

        The importance values of all features always add up to `1.0`.

        The calculation applies sample weights if specified in the underlying
        :class:`.Sample`.

        :param method: method for calculating feature importance. Supported methods
            are ``rms`` (root of mean squares, default), ``mav`` (mean absolute
            values)
        :return: a series of length `n_features` for single-output models, or a
            data frame of shape (n_features, n_outputs) for multi-output models
        """

        methods = {"rms", "mav"}
        if method not in methods:
            raise ValueError(f'arg method="{method}" must be one of {methods}')

        assert self._shap_calculator is not None
        shap_matrix: pd.DataFrame = self._shap_calculator.get_shap_values()
        weight: Optional[pd.Series] = self.sample_.weight

        abs_importance: pd.Series
        if method == "rms":
            if weight is None:
                abs_importance = shap_matrix.pow(2).mean().pow(0.5)
            else:
                abs_importance = shap_matrix.pow(2).mul(weight, axis=0).mean().pow(0.5)
        else:
            assert method == "mav", f"method is in {methods}"
            if weight is None:
                abs_importance = shap_matrix.abs().mean()
            else:
                abs_importance = shap_matrix.abs().mul(weight, axis=0).mean()

        def _normalize_importance(
            _importance: T_SeriesOrDataFrame,
        ) -> T_SeriesOrDataFrame:
            return _importance.divide(_importance.sum())

        if len(self.output_names_) == 1:
            return _normalize_importance(abs_importance).rename(self.output_names_[0])

        else:
            assert (
                abs_importance.index.nlevels == 2
            ), "2 index levels in place for multi-output models"

            return _normalize_importance(abs_importance.unstack(level=0))

    @fitted_only
    def feature_synergy_matrix(
        self,
        *,
        absolute: bool = False,
        symmetrical: bool = False,
        clustered: bool = True,
    ) -> Union[FloatMatrix, List[FloatMatrix]]:
        """
        Calculate the feature synergy matrix.

        This yields an asymmetric matrix where each row and column represents one
        feature, and the values at the intersections are the pairwise feature synergies,
        ranging from `0.0` (no synergy - both features contribute to predictions fully
        autonomously of each other) to `1.0` (full synergy, both features rely on
        combining all of their information to achieve any contribution to predictions).

        The synergy of a feature with itself is defined as `1.0`.

        Feature synergy calculations require SHAP interaction values; if only SHAP
        values are available consider calculating feature associations instead
        (see :meth:`.feature_association_matrix`).

        In the case of multi-target regression and non-binary classification, returns
        a list of data frames with one matrix per output.

        :param absolute: if ``False``, return relative synergy as a percentage of
            total feature importance;
            if ``True``, return absolute synergy as a portion of feature importance
        :param symmetrical: if ``True``, return a symmetrical matrix quantifying
            mutual synergy; if ``False``, return an asymmetrical matrix quantifying
            unilateral synergy of the features represented by rows with the
            features represented by columns (default: ``False``)
        :param clustered: if ``True``, reorder the rows and columns of the matrix
            such that synergy between adjacent rows and columns is maximised; if
            ``False``, keep rows and columns in the original features order
            (default: ``True``)
        :return: feature synergy matrix as a data frame of shape
            `(n_features, n_features)`, or a list of data frames for multiple outputs
        """

        return self.__feature_affinity_matrix(
            explainer_fn=self.__interaction_explainer.synergy,
            absolute=absolute,
            symmetrical=symmetrical,
            clustered=clustered,
        )

    @fitted_only
    def feature_redundancy_matrix(
        self,
        *,
        absolute: bool = False,
        symmetrical: bool = False,
        clustered: bool = True,
    ) -> Union[FloatMatrix, List[FloatMatrix]]:
        """
        Calculate the feature redundancy matrix.

        This yields an asymmetric matrix where each row and column represents one
        feature, and the values at the intersections are the pairwise feature
        redundancies, ranging from `0.0` (no redundancy - both features contribute to
        predictions fully independently of each other) to `1.0` (full redundancy, either
        feature can replace the other feature without loss of predictive power).

        The redundancy of a feature with itself is defined as `1.0`.

        Feature redundancy calculations require SHAP interaction values; if only SHAP
        values are available consider calculating feature associations instead
        (see :meth:`.feature_association_matrix`).

        In the case of multi-target regression and non-binary classification, returns
        a list of data frames with one matrix per output.

        :param absolute: if ``False``, return relative redundancy as a percentage of
            total feature importance;
            if ``True``, return absolute redundancy as a portion of feature importance
        :param symmetrical: if ``True``, return a symmetrical matrix quantifying
            mutual redundancy; if ``False``, return an asymmetrical matrix quantifying
            unilateral redundancy of the features represented by rows with the
            features represented by columns (default: ``False``)
        :param clustered: if ``True``, reorder the rows and columns of the matrix
            such that redundancy between adjacent rows and columns is maximised; if
            ``False``, keep rows and columns in the original features order
            (default: ``True``)
        :return: feature redundancy matrix as a data frame of shape
            `(n_features, n_features)`, or a list of data frames for multiple outputs
        """

        return self.__feature_affinity_matrix(
            explainer_fn=self.__interaction_explainer.redundancy,
            absolute=absolute,
            symmetrical=symmetrical,
            clustered=clustered,
        )

    @fitted_only
    def feature_association_matrix(
        self,
        *,
        absolute: bool = False,
        symmetrical: bool = False,
        clustered: bool = True,
    ) -> Union[FloatMatrix, List[FloatMatrix]]:
        """
        Calculate the feature association matrix.

        This yields an asymmetric matrix where each row and column represents one
        feature, and the values at the intersections are the pairwise feature
        associations, ranging from `0.0` (no association) to `1.0` (full association).

        The association of a feature with itself is defined as `1.0`.

        Feature association provides an upper bound for feature redundancy but might be
        inflated by feature synergy.

        While it is preferable to assess redundancy and synergy separately, association
        can be calculated using only SHAP values, and thus can be used as a fallback
        if no SHAP interaction values are available.

        In the case of multi-target regression and non-binary classification, returns
        a list of data frames with one matrix per output.

        :param absolute: if ``False``, return relative association as a percentage of
            total feature importance;
            if ``True``, return absolute association as a portion of feature importance
        :param symmetrical: if ``False``, return an asymmetrical matrix
            quantifying unilateral association of the features represented by rows
            with the features represented by columns;
            if ``True``, return a symmetrical matrix quantifying mutual association
            (default: ``False``)
        :param clustered: if ``True``, reorder the rows and columns of the matrix
            such that association between adjacent rows and columns is maximised; if
            ``False``, keep rows and columns in the original features order
            (default: ``True``)
        :return: feature association matrix as a data frame of shape
            `(n_features, n_features)`, or a list of data frames for multiple outputs
        """

        return self.__feature_affinity_matrix(
            explainer_fn=self._shap_global_explainer.association,
            absolute=absolute,
            symmetrical=symmetrical,
            clustered=clustered,
        )

    @fitted_only
    def feature_synergy_linkage(self) -> Union[LinkageTree, List[LinkageTree]]:
        """
        Calculate a linkage tree based on the :meth:`.feature_synergy_matrix`.

        The linkage tree can be used to render a dendrogram indicating clusters of
        synergistic features.

        In the case of multi-target regression and non-binary classification, returns
        a list of linkage trees per target or class.

        :return: linkage tree of feature synergies; list of linkage trees
            for multi-target regressors or non-binary classifiers
        """

        feature_affinity_matrix = self.__interaction_explainer.synergy(
            symmetrical=True, absolute=False
        )
        assert (
            feature_affinity_matrix is not None
        ), ASSERTION__SHAP_INTERACTION_SUPPORTED

        return self.__linkages_from_affinity_matrices(
            feature_affinity_matrix=feature_affinity_matrix
        )

    @fitted_only
    def feature_redundancy_linkage(self) -> Union[LinkageTree, List[LinkageTree]]:
        """
        Calculate a linkage tree based on the :meth:`.feature_redundancy_matrix`.

        The linkage tree can be used to render a dendrogram indicating clusters of
        redundant features.

        In the case of multi-target regression and non-binary classification, returns
        a list of linkage trees per target or class.

        :return: linkage tree of feature redundancies; list of linkage trees
            for multi-target regressors or non-binary classifiers
        """

        feature_affinity_matrix = self.__interaction_explainer.redundancy(
            symmetrical=True, absolute=False
        )
        assert (
            feature_affinity_matrix is not None
        ), ASSERTION__SHAP_INTERACTION_SUPPORTED

        return self.__linkages_from_affinity_matrices(
            feature_affinity_matrix=feature_affinity_matrix
        )

    @fitted_only
    def feature_association_linkage(self) -> Union[LinkageTree, List[LinkageTree]]:
        """
        Calculate a linkage tree based on the :meth:`.feature_association_matrix`.

        The linkage tree can be used to render a dendrogram indicating clusters of
        associated features.

        In the case of multi-target regression and non-binary classification, returns
        a list of linkage trees per target or class.

        :return: linkage tree of feature associations; list of linkage trees
            for multi-target regressors or non-binary classifiers
        """

        feature_affinity_matrix = self._shap_global_explainer.association(
            absolute=False, symmetrical=True
        )
        assert (
            feature_affinity_matrix is not None
        ), ASSERTION__SHAP_INTERACTION_SUPPORTED

        return self.__linkages_from_affinity_matrices(
            feature_affinity_matrix=feature_affinity_matrix
        )

    @fitted_only
    def feature_interaction_matrix(self) -> Union[FloatMatrix, List[FloatMatrix]]:
        """
        Calculate relative shap interaction values for all feature pairings.

        Shap interactions quantify direct interactions between pairs of features.
        For a quantification of overall interaction (including indirect interactions
        across more than two features), see :meth:`.feature_synergy_matrix`.

        The relative values are normalised to add up to `1.0`, and each value ranges
        between `0.0` and `1.0`.

        For features :math:`f_i` and :math:`f_j`, relative feature interaction
        :math:`I` is calculated as

        .. math::
            I_{ij} = \\frac
                {\\sigma(\\vec{\\phi}_{ij})}
                {\\sum_{a=1}^n \\sum_{b=1}^n \\sigma(\\vec{\\phi}_{ab})}

        where :math:`\\sigma(\\vec v)` is the standard deviation of all elements of
        vector :math:`\\vec v`.

        The total average interaction of features
        :math:`f_i` and :math:`f_j` is
        :math:`I_{ij} \
            + I_{ji} \
            = 2 I_{ij}`.

        :math:`I_{ii}` is the residual, non-synergistic contribution
        of feature :math:`f_i`

        The matrix returned by this method is a lower-triangular matrix

        .. math::

            \\newcommand\\nan{\\mathit{nan}}
            I_{} = \\begin{pmatrix}
                I_{11} & \\nan & \\nan & \\dots & \\nan \\\\
                2I_{21} & I_{22} & \\nan & \\dots & \\nan \\\\
                2I_{31} & 2I_{32} & I_{33} & \\dots & \\nan \\\\
                \\vdots & \\vdots & \\vdots & \\ddots & \\vdots \\\\
                2I_{n1} & 2I_{n2} & 2I_{n3} & \\dots & I_{nn} \\\\
            \\end{pmatrix}

        with :math:`\\sum_{a=1}^n \\sum_{b=a}^n I_{ab} = 1`

        In the case of multi-target regression and non-binary classification, returns
        a list with one matrix per output.

        :return: relative shap interaction values as a data frame of shape
            `(n_features, n_features)`; or a list of such data frames
        """

        n_features = len(self.feature_names_)
        n_outputs = len(self.output_names_)

        # get a feature interaction array with shape
        # (n_observations, n_outputs, n_features, n_features)
        # where the innermost feature x feature arrays are symmetrical
        im_matrix_per_observation_and_output: FloatArray = (
            # TODO missing proper handling for list of data frames
            self.shap_interaction_values()  # type: ignore
            .values.reshape((-1, n_features, n_outputs, n_features))
            .swapaxes(1, 2)
        )

        # get the observation weights with shape
        # (n_observations, n_outputs, n_features, n_features)
        weight: Optional[FloatArray]
        _weight_sr = self.sample_.weight
        if _weight_sr is not None:
            # if sample weights are defined, convert them to an array
            # and align the array with the dimensions of the feature interaction array
            weight = _weight_sr.values.reshape((-1, 1, 1, 1))
        else:
            weight = None

        # calculate the average interactions for each output and feature/feature
        # interaction, based on the standard deviation assuming a mean of 0.0.
        # The resulting matrix has shape (n_outputs, n_features, n_features)
        _interaction_squared = im_matrix_per_observation_and_output**2
        if weight is not None:
            _interaction_squared *= weight
        interaction_matrix = np.sqrt(_interaction_squared.mean(axis=0))
        assert interaction_matrix.shape == (n_outputs, n_features, n_features)

        # we normalise the synergy matrix for each output to a total of 1.0
        interaction_matrix /= interaction_matrix.sum()

        # the total interaction effect for features i and j is the total of matrix
        # cells (i,j) and (j,i); theoretically both should be the same but to minimize
        # numerical errors we total both in the lower matrix triangle (but excluding the
        # matrix diagonal, hence k=1)
        interaction_matrix += np.triu(interaction_matrix, k=1).swapaxes(1, 2)

        # discard the upper matrix triangle by setting it to nan
        interaction_matrix += np.triu(
            np.full(shape=(n_features, n_features), fill_value=np.nan), k=1
        )[np.newaxis, :, :]

        # create a data frame from the feature matrix
        return self.__arrays_to_matrix(
            interaction_matrix, value_label="relative shap interaction"
        )

    @fitted_only
    def shap_plot_data(self) -> ShapPlotData:
        """
        Consolidate SHAP values and corresponding feature values from this inspector
        for use in SHAP plots offered by the
        `shap <https://shap.readthedocs.io/en/stable/>`__ package.

        The `shap` package provides functions for creating various SHAP plots.
        Most of these functions require:

        - one or more SHAP value matrices as a single `numpy` array,
          or a list of `numpy` arrays of shape `(n_observations, n_features)`
        - a feature matrix of shape `(n_observations, n_features)`, which can be
          provided as a data frame to preserve feature names

        This method provides this data inside a :class:`.ShapPlotData` object, plus:

        - the names of all outputs (i.e., the target names in case of regression,
          or the class names in case of classification)
        - corresponding target values as a series, or as a data frame in the case of
          multiple targets

        This method also ensures that the rows of all arrays, frames, and series are
        aligned, even if only a subset of the observations in the original sample was
        used to calculate SHAP values.

        Calculates mean shap values for each observation and feature, across all
        splits for which SHAP values were calculated.

        :return: consolidated SHAP and feature values for use shap plots
        """

        shap_values: Union[pd.DataFrame, List[pd.DataFrame]] = self.shap_values()

        output_names: Sequence[str] = self.output_names_
        shap_values_numpy: Union[FloatArray, List[FloatArray]]
        included_observations: pd.Index

        if len(output_names) > 1:
            shap_values_numpy = [s.values for s in shap_values]
            included_observations = shap_values[0].index
        else:
            shap_values = cast(pd.DataFrame, shap_values)
            shap_values_numpy = shap_values.values
            included_observations = shap_values.index

        sample: Sample = self.sample_.subsample(loc=included_observations)

        return ShapPlotData(
            shap_values=shap_values_numpy,
            sample=sample,
        )

    def __arrays_to_matrix(
        self, matrix: FloatArray, value_label: str
    ) -> Union[FloatMatrix, List[FloatMatrix]]:
        # transform a matrix of shape (n_outputs, n_features, n_features)
        # to a data frame

        feature_index = self.feature_names_

        n_features = len(feature_index)
        assert matrix.shape == (len(self.output_names_), n_features, n_features)

        # convert array to data frame(s) with features as row and column indices
        if len(matrix) == 1:
            return self.__array_to_matrix(
                matrix[0],
                feature_importance=self.feature_importance(),
                value_label=value_label,
            )
        else:
            return [
                self.__array_to_matrix(
                    m,
                    feature_importance=feature_importance,
                    value_label=f"{value_label} ({output_name})",
                )
                for m, (_, feature_importance), output_name in zip(
                    matrix, self.feature_importance().items(), self.output_names_
                )
            ]

    def __feature_affinity_matrix(
        self,
        *,
        explainer_fn: Callable[..., FloatArray],
        absolute: bool,
        symmetrical: bool,
        clustered: bool,
    ) -> Union[FloatMatrix, List[FloatMatrix]]:
        affinity_matrices = explainer_fn(symmetrical=symmetrical, absolute=absolute)

        explainer: ShapGlobalExplainer = cast(
            ShapGlobalExplainer, cast(MethodType, explainer_fn).__self__
        )
        affinity_matrices_df: List[pd.DataFrame] = explainer.to_frames(
            affinity_matrices
        )

        if clustered:
            affinity_symmetrical = explainer_fn(symmetrical=True, absolute=False)
            assert (
                affinity_symmetrical is not None
            ), ASSERTION__SHAP_INTERACTION_SUPPORTED

            affinity_matrices_df = self.__sort_affinity_matrices(
                affinity_matrices=affinity_matrices_df,
                symmetrical_affinity_matrices=affinity_symmetrical,
            )

        return self.__isolate_single_frame(
            affinity_matrices_df, affinity_metric=explainer_fn.__name__
        )

    @staticmethod
    def __sort_affinity_matrices(
        affinity_matrices: List[pd.DataFrame],
        symmetrical_affinity_matrices: FloatArray,
    ) -> List[pd.DataFrame]:
        # abbreviate a very long function name to stay within the permitted line length
        fn_linkage = LearnerInspector.__linkage_matrix_from_affinity_matrix_for_output

        return [
            (lambda feature_order: affinity_matrix.iloc[feature_order, feature_order])(
                feature_order=hierarchy.leaves_list(
                    Z=fn_linkage(feature_affinity_matrix=symmetrical_affinity_matrix)
                )
            )
            for affinity_matrix, symmetrical_affinity_matrix in zip(
                affinity_matrices, symmetrical_affinity_matrices
            )
        ]

    @staticmethod
    def __split_multi_output_df(
        multi_output_df: pd.DataFrame,
    ) -> Union[pd.DataFrame, List[pd.DataFrame]]:
        # Split a multi-output data frame into a list of single-output data frames.
        # Return single-output data frames as is.
        # Multi-output data frames are grouped by level 0 in the column index.
        if multi_output_df.columns.nlevels == 1:
            return multi_output_df
        else:
            return [
                multi_output_df.xs(key=output_name, axis=1, level=0, drop_level=True)
                for output_name in (
                    cast(pd.MultiIndex, multi_output_df.columns).levels[0]
                )
            ]

    def __linkages_from_affinity_matrices(
        self, feature_affinity_matrix: FloatArray
    ) -> Union[LinkageTree, List[LinkageTree]]:
        # calculate the linkage trees for all outputs in a feature distance matrix;
        # matrix has shape (n_outputs, n_features, n_features) with values ranging from
        # (1 = closest, 0 = most distant)
        # return a linkage tree if there is only one output, else return a list of
        # linkage trees

        feature_importance = self.feature_importance(method="rms")

        if len(feature_affinity_matrix) == 1:
            # we have only a single output
            # feature importance is already a series
            return self.__linkage_tree_from_affinity_matrix_for_output(
                feature_affinity_matrix[0], feature_importance
            )

        else:
            # noinspection PyCompatibility
            feature_importance_iter: (
                Iterable[Tuple[Any, pd.Series]]
            ) = feature_importance.iteritems()

            return [
                self.__linkage_tree_from_affinity_matrix_for_output(
                    feature_affinity_for_output,
                    feature_importance_for_output,
                )
                for feature_affinity_for_output, (
                    _,
                    feature_importance_for_output,
                ) in zip(feature_affinity_matrix, feature_importance_iter)
            ]

    @staticmethod
    def __linkage_tree_from_affinity_matrix_for_output(
        feature_affinity_matrix: FloatArray, feature_importance: pd.Series
    ) -> LinkageTree:
        # calculate the linkage tree from the given output in a feature distance
        # matrix;
        # matrix has shape (n_features, n_features) with values ranging from
        # (1 = closest, 0 = most distant)

        linkage_matrix: FloatArray = (
            LearnerInspector.__linkage_matrix_from_affinity_matrix_for_output(
                feature_affinity_matrix
            )
        )

        # Feature labels and weights will be used as the leaves of the linkage tree.
        # Select only the features that appear in the distance matrix, and in the
        # correct order.

        # build and return the linkage tree
        return LinkageTree(
            scipy_linkage_matrix=linkage_matrix,
            leaf_names=feature_importance.index,
            leaf_weights=feature_importance.values,
            max_distance=1.0,
            distance_label="feature distance",
            leaf_label="feature",
            weight_label="feature importance",
        )

    @staticmethod
    def __linkage_matrix_from_affinity_matrix_for_output(
        feature_affinity_matrix: FloatArray,
    ) -> FloatArray:
        # calculate the linkage matrix from the given output in a feature distance
        # matrix;
        # matrix has shape (n_features, n_features) with values ranging from
        # (1 = closest, 0 = most distant)

        # compress the distance matrix (required by SciPy)
        distance_matrix = 1.0 - abs(feature_affinity_matrix)
        np.fill_diagonal(distance_matrix, 0.0)
        compressed_distance_matrix: FloatArray = distance.squareform(distance_matrix)

        # calculate the linkage matrix
        leaf_ordering: FloatArray = hierarchy.optimal_leaf_ordering(
            Z=hierarchy.linkage(y=compressed_distance_matrix, method="single"),
            y=compressed_distance_matrix,
        )

        # reverse the leaf ordering, so that larger values tend to end up on top
        leaf_ordering[:, [1, 0]] = leaf_ordering[:, [0, 1]]

        return leaf_ordering

    def _ensure_shap_interaction(self) -> None:
        if not self.shap_interaction:
            raise RuntimeError(
                "SHAP interaction values have not been calculated. "
                "Create an inspector with parameter 'shap_interaction=True' to "
                "enable calculations involving SHAP interaction values."
            )

    def __isolate_single_frame(
        self,
        frames: List[pd.DataFrame],
        affinity_metric: str,
    ) -> Union[FloatMatrix, List[FloatMatrix]]:
        feature_importance = self.feature_importance()

        if len(frames) == 1:
            assert isinstance(feature_importance, pd.Series)
            return self.__frame_to_matrix(
                frames[0],
                affinity_metric=affinity_metric,
                feature_importance=feature_importance,
            )
        else:
            return [
                self.__frame_to_matrix(
                    frame,
                    affinity_metric=affinity_metric,
                    feature_importance=frame_importance,
                    feature_importance_category=str(frame_name),
                )
                for frame, (frame_name, frame_importance) in zip(
                    frames, feature_importance.items()
                )
            ]

    @staticmethod
    def __array_to_matrix(
        a: npt.NDArray[T_Number],
        *,
        feature_importance: pd.Series,
        value_label: str,
    ) -> Matrix[T_Number]:
        return Matrix(
            a,
            names=(feature_importance.index, feature_importance.index),
            weights=(feature_importance, feature_importance),
            value_label=value_label,
            name_labels=("feature", "feature"),
        )

    @staticmethod
    def __frame_to_matrix(
        frame: pd.DataFrame,
        *,
        affinity_metric: str,
        feature_importance: pd.Series,
        feature_importance_category: Optional[str] = None,
    ) -> FloatMatrix:
        return Matrix.from_frame(
            frame,
            weights=(
                feature_importance.reindex(frame.index),
                feature_importance.reindex(frame.columns),
            ),
            value_label=(
                f"{affinity_metric} ({feature_importance_category})"
                if feature_importance_category
                else affinity_metric
            ),
            name_labels=("primary feature", "associated feature"),
        )

    @property
    def __shap_interaction_values_calculator(
        self,
    ) -> ShapInteractionValuesCalculator[Any]:
        self._ensure_shap_interaction()
        return cast(ShapInteractionValuesCalculator[Any], self._shap_calculator)

    @property
    def __interaction_explainer(self) -> ShapInteractionGlobalExplainer:
        self._ensure_shap_interaction()
        return cast(ShapInteractionGlobalExplainer, self._shap_global_explainer)


@subsdoc(
    pattern=(
        r"(?m)"  # match multiline
        r"(^\s+)\.\. note::\s*"  # .. note:: at start of line
        r"(?:\1.*\n)+"  # followed by one or more indented lines
        r"(?:\1?\n)*"  # followed by zero or more blank lines
    ),
    replacement="",
)
@inheritdoc(match="""[see superclass]""")
class LearnerInspector(ModelInspector, Generic[T_SupervisedLearnerDF]):
    """[see superclass]"""

    #: The default explainer factory used by this inspector.
    #: This is a tree explainer using the tree_path_dependent method for
    #: feature perturbation, so we can calculate SHAP interaction values.
    DEFAULT_EXPLAINER_FACTORY = TreeExplainerFactory(
        feature_perturbation="tree_path_dependent", uses_background_dataset=False
    )

    def __init__(
        self,
        *,
        pipeline: LearnerPipelineDF[T_SupervisedLearnerDF],
        explainer_factory: Optional[ExplainerFactory[T_SupervisedLearnerDF]] = None,
        shap_interaction: bool = True,
        n_jobs: Optional[int] = None,
        shared_memory: Optional[bool] = None,
        pre_dispatch: Optional[Union[str, int]] = None,
        verbose: Optional[int] = None,
    ) -> None:
        """
        :param pipeline: the learner pipeline to inspect
        :param explainer_factory: optional function that creates a shap Explainer
            (default: ``TreeExplainerFactory``)
        """

        if not pipeline.is_fitted:
            raise ValueError("arg pipeline must be fitted")

        if not isinstance(pipeline.final_estimator, (ClassifierDF, RegressorDF)):
            raise TypeError(
                "learner in arg pipeline must be a classifier or a regressor,"
                f"but is a {type(pipeline.final_estimator).__name__}"
            )

        if explainer_factory:
            if not explainer_factory.explains_raw_output:
                raise ValueError(
                    "arg explainer_factory is not configured to explain raw output"
                )
        else:
            explainer_factory = self.DEFAULT_EXPLAINER_FACTORY
            assert explainer_factory.explains_raw_output

        if shap_interaction:
            if not explainer_factory.supports_shap_interaction_values:
                log.warning(
                    "ignoring arg shap_interaction=True: "
                    f"explainers made by {explainer_factory!r} do not support "
                    "SHAP interaction values"
                )
                shap_interaction = False

        super().__init__(
            shap_interaction=shap_interaction,
            n_jobs=n_jobs,
            shared_memory=shared_memory,
            pre_dispatch=pre_dispatch,
            verbose=verbose,
        )

        self.pipeline = pipeline
        self.explainer_factory = explainer_factory

    __init__.__doc__ = cast(str, __init__.__doc__) + cast(
        str, ModelInspector.__init__.__doc__
    )

    @property  # type: ignore
    @fitted_only
    def feature_names_(self) -> List[str]:
        """[see superclass]"""
        return cast(
            List[str],
            self.pipeline.feature_names_out_.rename(Sample.IDX_FEATURE).to_list(),
        )

    def fit(
        self: T_LearnerInspector,
        __sample: Sample,
        **fit_params: Any,
    ) -> T_LearnerInspector:
        """
        Fit the inspector with the given sample, creating global explanations including
        feature redundancy and synergy.

        This will calculate SHAP values and, if enabled in the underlying SHAP
        explainer, also SHAP interaction values.

        :param __sample: the background sample to be used for the global explanation
            of this model
        :param fit_params: additional keyword arguments (ignored; accepted for
            compatibility with :class:`.FittableMixin`)
        :return: ``self``
        """

        learner: LearnerDF = self.pipeline.final_estimator

        _is_classifier = is_classifier(learner)
        if _is_classifier and isinstance(__sample.target_name, list):
            raise ValueError(
                "only single-output classifiers (binary or multi-class) are supported, "
                "but the given classifier has been fitted on multiple columns "
                f"{__sample.target_name}"
            )

        shap_global_projector: Union[
            ShapVectorProjector, ShapInteractionVectorProjector, None
        ]

        shap_calculator_type: Type[LearnerShapCalculator[T_SupervisedLearnerDF]]
        shap_calculator: LearnerShapCalculator[T_SupervisedLearnerDF]

        if self.shap_interaction:
            if _is_classifier:
                shap_calculator_type = ClassifierShapInteractionValuesCalculator
            else:
                shap_calculator_type = RegressorShapInteractionValuesCalculator

            shap_calculator = shap_calculator_type(
                pipeline=self.pipeline,
                explainer_factory=self.explainer_factory,
                n_jobs=self.n_jobs,
                shared_memory=self.shared_memory,
                pre_dispatch=self.pre_dispatch,
                verbose=self.verbose,
            )

            shap_global_projector = ShapInteractionVectorProjector()

        else:
            if _is_classifier:
                shap_calculator_type = ClassifierShapValuesCalculator
            else:
                shap_calculator_type = RegressorShapValuesCalculator

            shap_calculator = shap_calculator_type(
                pipeline=self.pipeline,
                explainer_factory=self.explainer_factory,
                n_jobs=self.n_jobs,
                shared_memory=self.shared_memory,
                pre_dispatch=self.pre_dispatch,
                verbose=self.verbose,
            )

            shap_global_projector = ShapVectorProjector()

        shap_calculator.fit(__sample)
        shap_global_projector.fit(shap_calculator=shap_calculator)

        self._sample = __sample
        self._shap_calculator = shap_calculator
        self._shap_global_projector = shap_global_projector

        return self


__tracker.validate()<|MERGE_RESOLUTION|>--- conflicted
+++ resolved
@@ -204,7 +204,6 @@
         return self._sample
 
     @property
-<<<<<<< HEAD
     @abstractmethod
     def feature_names_(self) -> List[str]:
         """
@@ -217,9 +216,7 @@
         """
         pass
 
-    @property  # type: ignore
-=======
->>>>>>> 68fbd347
+    @property
     @fitted_only
     def output_names_(self) -> Sequence[str]:
         """
@@ -240,18 +237,6 @@
         ), ASSERTION__INSPECTOR_IS_FITTED
         return self._shap_calculator.output_names_
 
-<<<<<<< HEAD
-=======
-    @property
-    @fitted_only
-    def features_(self) -> List[str]:
-        """
-        The names of the features used to fit the learner pipeline explained by this
-        inspector.
-        """
-        return cast(List[str], self.pipeline.feature_names_out_.to_list())
-
->>>>>>> 68fbd347
     @fitted_only
     def shap_values(self) -> Union[pd.DataFrame, List[pd.DataFrame]]:
         """
@@ -1073,7 +1058,7 @@
         str, ModelInspector.__init__.__doc__
     )
 
-    @property  # type: ignore
+    @property
     @fitted_only
     def feature_names_(self) -> List[str]:
         """[see superclass]"""
