--- conflicted
+++ resolved
@@ -137,13 +137,8 @@
                     )
         elif not is_regressor(learner):
             raise TypeError(
-<<<<<<< HEAD
-                "learner in arg pipeline must be a classifier or a regressor,"
+                "learner in arg model must be a classifier or a regressor,"
                 f"but is a {type(learner).__name__}"
-=======
-                "learner in arg model must be a classifier or a regressor,"
-                f"but is a {type(final_estimator).__name__}"
->>>>>>> 67490641
             )
 
         if explainer_factory:
