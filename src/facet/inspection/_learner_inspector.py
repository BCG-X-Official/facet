"""
Implementation of :class:`.LearnerInspector`.
"""
import logging
import re
from typing import Any, Dict, Generic, List, Optional, TypeVar, Union, cast

import pandas as pd
from sklearn.base import is_classifier, is_regressor

from pytools.api import AllTracker, inheritdoc, subsdoc
from sklearndf import SupervisedLearnerDF
from sklearndf.pipeline import SupervisedLearnerPipelineDF

from .._types import NativeSupervisedLearner
from ..explanation import TreeExplainerFactory
from ..explanation.base import ExplainerFactory
from .base import ModelInspector
from .shap.sklearn import (
    ClassifierShapCalculator,
    LearnerShapCalculator,
    RegressorShapCalculator,
)

log = logging.getLogger(__name__)

__all__ = [
    "LearnerInspector",
]


#
# Type variables
#

T_SupervisedLearnerDF = TypeVar("T_SupervisedLearnerDF", bound=SupervisedLearnerDF)


#
# Ensure all symbols introduced below are included in __all__
#

__tracker = AllTracker(globals())


#
# Class definitions
#


@subsdoc(
<<<<<<< HEAD
    pattern=(  # match super class 1-line description ...
        r"Abstract base class[^.]*(?:\n[^.]*)*\.\n\n"
    ),
    replacement=(  # ... and replace it
        "Explain regressors and classifiers based on SHAP values.\n\n"
    ),
=======
    pattern=(
        r"\n( *)\.\. note:: *\n"  # .. note:: at start of line
        r"(?:\1.*\S\n)+"  # followed by one or more indented lines
        r"(?: *\n)*"  # followed by zero or more blank lines
    ),
    replacement="\n\n",
)
@subsdoc(
    pattern="Explain a model based on SHAP",
    replacement="Explain a regressor or classifier based on SHAP",
>>>>>>> ff921d5f
)
@inheritdoc(match="""[see superclass]""")
class LearnerInspector(
    ModelInspector[T_SupervisedLearnerDF], Generic[T_SupervisedLearnerDF]
):
    """[see superclass]"""

    #: The default explainer factory used by this inspector.
    #: This is a tree explainer using the tree_path_dependent method for
    #: feature perturbation, so we can calculate SHAP interaction values.
    DEFAULT_EXPLAINER_FACTORY = TreeExplainerFactory(
        feature_perturbation="tree_path_dependent", uses_background_dataset=False
    )

    #: The factory instance used to create the explainer for the learner.
    explainer_factory: ExplainerFactory[NativeSupervisedLearner]

    # defined in superclass, repeated here for Sphinx:
    model: T_SupervisedLearnerDF
    shap_interaction: bool
    n_jobs: Optional[int]
    shared_memory: Optional[bool]
    pre_dispatch: Optional[Union[str, int]]
    verbose: Optional[int]

    def __init__(
        self,
        model: SupervisedLearnerPipelineDF[T_SupervisedLearnerDF],
        *,
        explainer_factory: Optional[ExplainerFactory[NativeSupervisedLearner]] = None,
        shap_interaction: bool = True,
        n_jobs: Optional[int] = None,
        shared_memory: Optional[bool] = None,
        pre_dispatch: Optional[Union[str, int]] = None,
        verbose: Optional[int] = None,
    ) -> None:
        """
        :param model: the learner pipeline to inspect
        :param explainer_factory: optional function that creates a shap Explainer
            (default: ``TreeExplainerFactory``)
        """

        if not model.is_fitted:
            raise ValueError("arg pipeline must be fitted")

        final_estimator: T_SupervisedLearnerDF = model.final_estimator
        if is_classifier(final_estimator):
            try:
                n_outputs = final_estimator.n_outputs_
            except AttributeError:
                pass
            else:
                if n_outputs > 1:
                    raise ValueError(
                        "only single-target classifiers (binary or multi-class) are "
                        "supported, but the given classifier has been fitted on "
                        f"multiple targets: {', '.join(final_estimator.output_names_)}"
                    )
        elif not is_regressor(final_estimator):
            raise TypeError(
                "learner in arg pipeline must be a classifier or a regressor,"
                f"but is a {type(final_estimator).__name__}"
            )

        if explainer_factory:
            if not explainer_factory.explains_raw_output:
                raise ValueError(
                    "arg explainer_factory is not configured to explain raw output"
                )
        else:
            explainer_factory = self.DEFAULT_EXPLAINER_FACTORY
            assert explainer_factory.explains_raw_output

        if shap_interaction:
            if not explainer_factory.supports_shap_interaction_values:
                log.warning(
                    "ignoring arg shap_interaction=True: "
                    f"explainers made by {explainer_factory!r} do not support "
                    "SHAP interaction values"
                )
                shap_interaction = False

        super().__init__(
            model=model,
            shap_interaction=shap_interaction,
            n_jobs=n_jobs,
            shared_memory=shared_memory,
            pre_dispatch=pre_dispatch,
            verbose=verbose,
        )

        self.explainer_factory = explainer_factory
        self._shap_calculator: Optional[LearnerShapCalculator[Any]] = None

    __init__.__doc__ = str(__init__.__doc__) + re.sub(
        r"(?m)^\s*:param model:\s+.*$", "", str(ModelInspector.__init__.__doc__)
    )

    @property
    def feature_names(self) -> List[str]:
        """[see superclass]"""
        return cast(
            List[str],
            self.model.final_estimator.feature_names_in_.to_list(),
        )

    def preprocess_features(
        self, features: Union[pd.DataFrame, pd.Series]
    ) -> pd.DataFrame:
        """[see superclass]"""
        return self.model.preprocess(features)

    @property
    def shap_calculator(self) -> LearnerShapCalculator[Any]:
        """[see superclass]"""

        if self._shap_calculator is not None:
            return self._shap_calculator

        learner: SupervisedLearnerDF = self.model.final_estimator

        shap_calculator_params: Dict[str, Any] = dict(
            model=self.model.final_estimator.native_estimator,
            interaction_values=self.shap_interaction,
            explainer_factory=self.explainer_factory,
            n_jobs=self.n_jobs,
            shared_memory=self.shared_memory,
            pre_dispatch=self.pre_dispatch,
            verbose=self.verbose,
        )

        shap_calculator: LearnerShapCalculator[Any]
        if is_classifier(learner):
            shap_calculator = ClassifierShapCalculator(**shap_calculator_params)
        else:
            shap_calculator = RegressorShapCalculator(
                **shap_calculator_params, output_names=learner.output_names_
            )

        self._shap_calculator = shap_calculator
        return shap_calculator


__tracker.validate()<|MERGE_RESOLUTION|>--- conflicted
+++ resolved
@@ -49,14 +49,6 @@
 
 
 @subsdoc(
-<<<<<<< HEAD
-    pattern=(  # match super class 1-line description ...
-        r"Abstract base class[^.]*(?:\n[^.]*)*\.\n\n"
-    ),
-    replacement=(  # ... and replace it
-        "Explain regressors and classifiers based on SHAP values.\n\n"
-    ),
-=======
     pattern=(
         r"\n( *)\.\. note:: *\n"  # .. note:: at start of line
         r"(?:\1.*\S\n)+"  # followed by one or more indented lines
@@ -67,7 +59,6 @@
 @subsdoc(
     pattern="Explain a model based on SHAP",
     replacement="Explain a regressor or classifier based on SHAP",
->>>>>>> ff921d5f
 )
 @inheritdoc(match="""[see superclass]""")
 class LearnerInspector(
