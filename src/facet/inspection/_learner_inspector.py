"""
Core implementation of :mod:`facet.inspection`
"""
import logging
from abc import ABCMeta, abstractmethod
from types import MethodType
from typing import (
    Any,
    Callable,
    Generic,
    Iterable,
    List,
    Optional,
    Sequence,
    Tuple,
    Type,
    TypeVar,
    Union,
    cast,
)

import numpy as np
import numpy.typing as npt
import pandas as pd
from scipy.cluster import hierarchy
from scipy.spatial import distance
from sklearn.base import is_classifier

from pytools.api import AllTracker, inheritdoc, subsdoc
from pytools.data import LinkageTree, Matrix
from pytools.fit import FittableMixin, fitted_only
from pytools.parallelization import ParallelizableMixin
from sklearndf import ClassifierDF, LearnerDF, RegressorDF
from sklearndf.pipeline import LearnerPipelineDF

from ..data import Sample
from ._explainer import ExplainerFactory, TreeExplainerFactory
from ._inspection import ShapPlotData
from ._shap_global_explanation import (
    ShapGlobalExplainer,
    ShapInteractionGlobalExplainer,
)
from ._shap_projection import ShapInteractionVectorProjector, ShapVectorProjector
from .shap import ShapCalculator, ShapInteractionValuesCalculator
from .shap.sklearndf import (
    ClassifierShapInteractionValuesCalculator,
    ClassifierShapValuesCalculator,
    LearnerShapCalculator,
    RegressorShapInteractionValuesCalculator,
    RegressorShapValuesCalculator,
)

log = logging.getLogger(__name__)

__all__ = [
    "LearnerInspector",
    "ModelInspector",
]


#
# Type aliases
#

FloatArray = npt.NDArray[np.float_]
FloatMatrix = Matrix[np.float_]


#
# Type variables
#

T_LearnerInspector = TypeVar("T_LearnerInspector", bound="LearnerInspector[Any]")
T_LearnerPipelineDF = TypeVar("T_LearnerPipelineDF", bound=LearnerPipelineDF[Any])
T_SeriesOrDataFrame = TypeVar("T_SeriesOrDataFrame", pd.Series, pd.DataFrame)
T_Number = TypeVar("T_Number", bound="np.number[Any]")


#
# Constants
#

ASSERTION__INSPECTOR_IS_FITTED = "inspector is fitted"
ASSERTION__SHAP_INTERACTION_SUPPORTED = "SHAP interaction values are supported"


#
# Ensure all symbols introduced below are included in __all__
#

__tracker = AllTracker(globals())


#
# Class definitions
#


class ModelInspector(ParallelizableMixin, FittableMixin[Sample], metaclass=ABCMeta):
    """
    .. note::
        This is an abstract base class for inspectors explaining different kinds of
        models based on SHAP values.
        It is not intended to be used directly.

    Explain regressors and classifiers based on SHAP values.

    Focus is on explaining the overall model, but the inspector also delivers
    SHAP explanations of the individual observations.

    Available inspection methods are:

    - SHAP values
    - SHAP interaction values
    - feature importance derived from SHAP values (either as mean absolute values
      or as the root of mean squares)
    - pairwise feature redundancy matrix (requires availability of SHAP interaction
      values)
    - pairwise feature synergy matrix (requires availability of SHAP interaction
      values)
    - pairwise feature association matrix (upper bound for redundancy but can be
      inflated by synergy; available if SHAP interaction values are unknown)
    - pairwise feature interaction matrix (direct feature interaction quantified by
      SHAP interaction values)
    - feature redundancy linkage (to visualize clusters of redundant features in a
      dendrogram; requires availability of SHAP interaction values)
    - feature synergy linkage (to visualize clusters of synergistic features in a
      dendrogram; requires availability of SHAP interaction values)
    - feature association linkage (to visualize clusters of associated features in a
      dendrogram)

    All inspections that aggregate across observations will respect sample weights, if
    specified in the underlying training sample.
    """

    # defined in superclass, repeated here for Sphinx
    n_jobs: Optional[int]

    # defined in superclass, repeated here for Sphinx
    shared_memory: Optional[bool]

    # defined in superclass, repeated here for Sphinx
    pre_dispatch: Optional[Union[str, int]]

    # defined in superclass, repeated here for Sphinx
    verbose: Optional[int]

    #: Name for feature importance series or column.
    COL_IMPORTANCE = "importance"

    def __init__(
        self,
        *,
        shap_interaction: bool = True,
        n_jobs: Optional[int] = None,
        shared_memory: Optional[bool] = None,
        pre_dispatch: Optional[Union[str, int]] = None,
        verbose: Optional[int] = None,
    ) -> None:
        """
        :param shap_interaction: if ``True``, calculate SHAP interaction values, else
            only calculate SHAP contribution values.
            SHAP interaction values are needed to determine feature synergy and
            redundancy.
            (default: ``True``)
        """
        super().__init__(
            n_jobs=n_jobs,
            shared_memory=shared_memory,
            pre_dispatch=pre_dispatch,
            verbose=verbose,
        )

        self.shap_interaction = shap_interaction

        self._shap_calculator: Optional[ShapCalculator] = None
        self._shap_global_decomposer: Optional[ShapGlobalExplainer] = None
        self._shap_global_projector: Optional[ShapGlobalExplainer] = None
        self._sample: Optional[Sample] = None

    __init__.__doc__ = cast(str, __init__.__doc__) + cast(
        str, ParallelizableMixin.__init__.__doc__
    )

    @property
    def _shap_global_explainer(self) -> ShapGlobalExplainer:
        assert self._shap_global_projector is not None, ASSERTION__INSPECTOR_IS_FITTED
        return self._shap_global_projector

    @property
    def is_fitted(self) -> bool:
        """[see superclass]"""
        return self._sample is not None

    @property  # type: ignore
    @fitted_only
    def sample_(self) -> Sample:
        """
        The background sample used to fit this inspector.
        """

        assert self._sample is not None, ASSERTION__INSPECTOR_IS_FITTED
        return self._sample

<<<<<<< HEAD
    @property
    @abstractmethod
    def feature_names_(self) -> List[str]:
        """
        The feature names of the background sample used to calculate SHAP values.

        These names may differ from the feature names of the raw sample if the feature
        set has been preprocessed before calculating SHAP values.

        :return: the feature names
        """
        pass

    @property
=======
    @property  # type: ignore
>>>>>>> ce6edfad
    @fitted_only
    def output_names_(self) -> Sequence[str]:
        """
        The names of the outputs explained by this inspector.

        For regressors, these are the names of the target columns.

        For binary classifiers, this is a list of length 1 with the name of a single
        class, since the SHAP values of the second class can be trivially derived as
        the negation of the SHAP values of the first class.

        For non-binary classifiers, this is the list of all classes.
        """

        assert (
            self._shap_calculator is not None
            and self._shap_calculator.output_names_ is not None
        ), ASSERTION__INSPECTOR_IS_FITTED
        return self._shap_calculator.output_names_

<<<<<<< HEAD
=======
    @property  # type: ignore
    @fitted_only
    def features_(self) -> List[str]:
        """
        The names of the features used to fit the learner pipeline explained by this
        inspector.
        """
        return cast(List[str], self.pipeline.feature_names_out_.to_list())

>>>>>>> ce6edfad
    @fitted_only
    def shap_values(self) -> Union[pd.DataFrame, List[pd.DataFrame]]:
        """
        Calculate the SHAP values for all observations and features.

        Returns a data frame of SHAP values where each row corresponds to an
        observation, and each column corresponds to a feature.

        :return: a data frame with SHAP values
        """

        assert self._shap_calculator is not None, ASSERTION__INSPECTOR_IS_FITTED
        return self.__split_multi_output_df(self._shap_calculator.get_shap_values())

    @fitted_only
    def shap_interaction_values(self) -> Union[pd.DataFrame, List[pd.DataFrame]]:
        """
        Calculate the SHAP interaction values for all observations and pairs of
        features.

        Returns a data frame of SHAP interaction values where each row corresponds to an
        observation and a feature (identified by a hierarchical index with two levels),
        and each column corresponds to a feature.

        :return: a data frame with SHAP interaction values
        """
        return self.__split_multi_output_df(
            self.__shap_interaction_values_calculator.get_shap_interaction_values()
        )

    @fitted_only
    def feature_importance(
        self, *, method: str = "rms"
    ) -> Union[pd.Series, pd.DataFrame]:
        # noinspection GrazieInspection
        """
        Calculate the relative importance of each feature based on SHAP values.

        The importance values of all features always add up to `1.0`.

        The calculation applies sample weights if specified in the underlying
        :class:`.Sample`.

        :param method: method for calculating feature importance. Supported methods
            are ``rms`` (root of mean squares, default), ``mav`` (mean absolute
            values)
        :return: a series of length `n_features` for single-output models, or a
            data frame of shape (n_features, n_outputs) for multi-output models
        """

        methods = {"rms", "mav"}
        if method not in methods:
            raise ValueError(f'arg method="{method}" must be one of {methods}')

        assert self._shap_calculator is not None
        shap_matrix: pd.DataFrame = self._shap_calculator.get_shap_values()
        weight: Optional[pd.Series] = self.sample_.weight

        abs_importance: pd.Series
        if method == "rms":
            if weight is None:
                abs_importance = shap_matrix.pow(2).mean().pow(0.5)
            else:
                abs_importance = shap_matrix.pow(2).mul(weight, axis=0).mean().pow(0.5)
        else:
            assert method == "mav", f"method is in {methods}"
            if weight is None:
                abs_importance = shap_matrix.abs().mean()
            else:
                abs_importance = shap_matrix.abs().mul(weight, axis=0).mean()

        def _normalize_importance(
            _importance: T_SeriesOrDataFrame,
        ) -> T_SeriesOrDataFrame:
            return _importance.divide(_importance.sum())

        if len(self.output_names_) == 1:
            return _normalize_importance(abs_importance).rename(self.output_names_[0])

        else:
            assert (
                abs_importance.index.nlevels == 2
            ), "2 index levels in place for multi-output models"

            return _normalize_importance(abs_importance.unstack(level=0))

    @fitted_only
    def feature_synergy_matrix(
        self,
        *,
        absolute: bool = False,
        symmetrical: bool = False,
        clustered: bool = True,
    ) -> Union[FloatMatrix, List[FloatMatrix]]:
        """
        Calculate the feature synergy matrix.

        This yields an asymmetric matrix where each row and column represents one
        feature, and the values at the intersections are the pairwise feature synergies,
        ranging from `0.0` (no synergy - both features contribute to predictions fully
        autonomously of each other) to `1.0` (full synergy, both features rely on
        combining all of their information to achieve any contribution to predictions).

        The synergy of a feature with itself is defined as `1.0`.

        Feature synergy calculations require SHAP interaction values; if only SHAP
        values are available consider calculating feature associations instead
        (see :meth:`.feature_association_matrix`).

        In the case of multi-target regression and non-binary classification, returns
        a list of data frames with one matrix per output.

        :param absolute: if ``False``, return relative synergy as a percentage of
            total feature importance;
            if ``True``, return absolute synergy as a portion of feature importance
        :param symmetrical: if ``True``, return a symmetrical matrix quantifying
            mutual synergy; if ``False``, return an asymmetrical matrix quantifying
            unilateral synergy of the features represented by rows with the
            features represented by columns (default: ``False``)
        :param clustered: if ``True``, reorder the rows and columns of the matrix
            such that synergy between adjacent rows and columns is maximised; if
            ``False``, keep rows and columns in the original features order
            (default: ``True``)
        :return: feature synergy matrix as a data frame of shape
            `(n_features, n_features)`, or a list of data frames for multiple outputs
        """

        return self.__feature_affinity_matrix(
            explainer_fn=self.__interaction_explainer.synergy,
            absolute=absolute,
            symmetrical=symmetrical,
            clustered=clustered,
        )

    @fitted_only
    def feature_redundancy_matrix(
        self,
        *,
        absolute: bool = False,
        symmetrical: bool = False,
        clustered: bool = True,
    ) -> Union[FloatMatrix, List[FloatMatrix]]:
        """
        Calculate the feature redundancy matrix.

        This yields an asymmetric matrix where each row and column represents one
        feature, and the values at the intersections are the pairwise feature
        redundancies, ranging from `0.0` (no redundancy - both features contribute to
        predictions fully independently of each other) to `1.0` (full redundancy, either
        feature can replace the other feature without loss of predictive power).

        The redundancy of a feature with itself is defined as `1.0`.

        Feature redundancy calculations require SHAP interaction values; if only SHAP
        values are available consider calculating feature associations instead
        (see :meth:`.feature_association_matrix`).

        In the case of multi-target regression and non-binary classification, returns
        a list of data frames with one matrix per output.

        :param absolute: if ``False``, return relative redundancy as a percentage of
            total feature importance;
            if ``True``, return absolute redundancy as a portion of feature importance
        :param symmetrical: if ``True``, return a symmetrical matrix quantifying
            mutual redundancy; if ``False``, return an asymmetrical matrix quantifying
            unilateral redundancy of the features represented by rows with the
            features represented by columns (default: ``False``)
        :param clustered: if ``True``, reorder the rows and columns of the matrix
            such that redundancy between adjacent rows and columns is maximised; if
            ``False``, keep rows and columns in the original features order
            (default: ``True``)
        :return: feature redundancy matrix as a data frame of shape
            `(n_features, n_features)`, or a list of data frames for multiple outputs
        """

        return self.__feature_affinity_matrix(
            explainer_fn=self.__interaction_explainer.redundancy,
            absolute=absolute,
            symmetrical=symmetrical,
            clustered=clustered,
        )

    @fitted_only
    def feature_association_matrix(
        self,
        *,
        absolute: bool = False,
        symmetrical: bool = False,
        clustered: bool = True,
    ) -> Union[FloatMatrix, List[FloatMatrix]]:
        """
        Calculate the feature association matrix.

        This yields an asymmetric matrix where each row and column represents one
        feature, and the values at the intersections are the pairwise feature
        associations, ranging from `0.0` (no association) to `1.0` (full association).

        The association of a feature with itself is defined as `1.0`.

        Feature association provides an upper bound for feature redundancy but might be
        inflated by feature synergy.

        While it is preferable to assess redundancy and synergy separately, association
        can be calculated using only SHAP values, and thus can be used as a fallback
        if no SHAP interaction values are available.

        In the case of multi-target regression and non-binary classification, returns
        a list of data frames with one matrix per output.

        :param absolute: if ``False``, return relative association as a percentage of
            total feature importance;
            if ``True``, return absolute association as a portion of feature importance
        :param symmetrical: if ``False``, return an asymmetrical matrix
            quantifying unilateral association of the features represented by rows
            with the features represented by columns;
            if ``True``, return a symmetrical matrix quantifying mutual association
            (default: ``False``)
        :param clustered: if ``True``, reorder the rows and columns of the matrix
            such that association between adjacent rows and columns is maximised; if
            ``False``, keep rows and columns in the original features order
            (default: ``True``)
        :return: feature association matrix as a data frame of shape
            `(n_features, n_features)`, or a list of data frames for multiple outputs
        """

        return self.__feature_affinity_matrix(
            explainer_fn=self._shap_global_explainer.association,
            absolute=absolute,
            symmetrical=symmetrical,
            clustered=clustered,
        )

    @fitted_only
    def feature_synergy_linkage(self) -> Union[LinkageTree, List[LinkageTree]]:
        """
        Calculate a linkage tree based on the :meth:`.feature_synergy_matrix`.

        The linkage tree can be used to render a dendrogram indicating clusters of
        synergistic features.

        In the case of multi-target regression and non-binary classification, returns
        a list of linkage trees per target or class.

        :return: linkage tree of feature synergies; list of linkage trees
            for multi-target regressors or non-binary classifiers
        """

        feature_affinity_matrix = self.__interaction_explainer.synergy(
            symmetrical=True, absolute=False
        )
        assert (
            feature_affinity_matrix is not None
        ), ASSERTION__SHAP_INTERACTION_SUPPORTED

        return self.__linkages_from_affinity_matrices(
            feature_affinity_matrix=feature_affinity_matrix
        )

    @fitted_only
    def feature_redundancy_linkage(self) -> Union[LinkageTree, List[LinkageTree]]:
        """
        Calculate a linkage tree based on the :meth:`.feature_redundancy_matrix`.

        The linkage tree can be used to render a dendrogram indicating clusters of
        redundant features.

        In the case of multi-target regression and non-binary classification, returns
        a list of linkage trees per target or class.

        :return: linkage tree of feature redundancies; list of linkage trees
            for multi-target regressors or non-binary classifiers
        """

        feature_affinity_matrix = self.__interaction_explainer.redundancy(
            symmetrical=True, absolute=False
        )
        assert (
            feature_affinity_matrix is not None
        ), ASSERTION__SHAP_INTERACTION_SUPPORTED

        return self.__linkages_from_affinity_matrices(
            feature_affinity_matrix=feature_affinity_matrix
        )

    @fitted_only
    def feature_association_linkage(self) -> Union[LinkageTree, List[LinkageTree]]:
        """
        Calculate a linkage tree based on the :meth:`.feature_association_matrix`.

        The linkage tree can be used to render a dendrogram indicating clusters of
        associated features.

        In the case of multi-target regression and non-binary classification, returns
        a list of linkage trees per target or class.

        :return: linkage tree of feature associations; list of linkage trees
            for multi-target regressors or non-binary classifiers
        """

        feature_affinity_matrix = self._shap_global_explainer.association(
            absolute=False, symmetrical=True
        )
        assert (
            feature_affinity_matrix is not None
        ), ASSERTION__SHAP_INTERACTION_SUPPORTED

        return self.__linkages_from_affinity_matrices(
            feature_affinity_matrix=feature_affinity_matrix
        )

    @fitted_only
    def feature_interaction_matrix(self) -> Union[FloatMatrix, List[FloatMatrix]]:
        """
        Calculate relative shap interaction values for all feature pairings.

        Shap interactions quantify direct interactions between pairs of features.
        For a quantification of overall interaction (including indirect interactions
        across more than two features), see :meth:`.feature_synergy_matrix`.

        The relative values are normalised to add up to `1.0`, and each value ranges
        between `0.0` and `1.0`.

        For features :math:`f_i` and :math:`f_j`, relative feature interaction
        :math:`I` is calculated as

        .. math::
            I_{ij} = \\frac
                {\\sigma(\\vec{\\phi}_{ij})}
                {\\sum_{a=1}^n \\sum_{b=1}^n \\sigma(\\vec{\\phi}_{ab})}

        where :math:`\\sigma(\\vec v)` is the standard deviation of all elements of
        vector :math:`\\vec v`.

        The total average interaction of features
        :math:`f_i` and :math:`f_j` is
        :math:`I_{ij} \
            + I_{ji} \
            = 2 I_{ij}`.

        :math:`I_{ii}` is the residual, non-synergistic contribution
        of feature :math:`f_i`

        The matrix returned by this method is a lower-triangular matrix

        .. math::

            \\newcommand\\nan{\\mathit{nan}}
            I_{} = \\begin{pmatrix}
                I_{11} & \\nan & \\nan & \\dots & \\nan \\\\
                2I_{21} & I_{22} & \\nan & \\dots & \\nan \\\\
                2I_{31} & 2I_{32} & I_{33} & \\dots & \\nan \\\\
                \\vdots & \\vdots & \\vdots & \\ddots & \\vdots \\\\
                2I_{n1} & 2I_{n2} & 2I_{n3} & \\dots & I_{nn} \\\\
            \\end{pmatrix}

        with :math:`\\sum_{a=1}^n \\sum_{b=a}^n I_{ab} = 1`

        In the case of multi-target regression and non-binary classification, returns
        a list with one matrix per output.

        :return: relative shap interaction values as a data frame of shape
            `(n_features, n_features)`; or a list of such data frames
        """

        n_features = len(self.feature_names_)
        n_outputs = len(self.output_names_)

        # get a feature interaction array with shape
        # (n_observations, n_outputs, n_features, n_features)
        # where the innermost feature x feature arrays are symmetrical
        im_matrix_per_observation_and_output: FloatArray = (
            # TODO missing proper handling for list of data frames
            self.shap_interaction_values()  # type: ignore
            .values.reshape((-1, n_features, n_outputs, n_features))
            .swapaxes(1, 2)
        )

        # get the observation weights with shape
        # (n_observations, n_outputs, n_features, n_features)
        weight: Optional[FloatArray]
        _weight_sr = self.sample_.weight
        if _weight_sr is not None:
            # if sample weights are defined, convert them to an array
            # and align the array with the dimensions of the feature interaction array
            weight = _weight_sr.values.reshape((-1, 1, 1, 1))
        else:
            weight = None

        # calculate the average interactions for each output and feature/feature
        # interaction, based on the standard deviation assuming a mean of 0.0.
        # The resulting matrix has shape (n_outputs, n_features, n_features)
        _interaction_squared = im_matrix_per_observation_and_output**2
        if weight is not None:
            _interaction_squared *= weight
        interaction_matrix = np.sqrt(_interaction_squared.mean(axis=0))
        assert interaction_matrix.shape == (n_outputs, n_features, n_features)

        # we normalise the synergy matrix for each output to a total of 1.0
        interaction_matrix /= interaction_matrix.sum()

        # the total interaction effect for features i and j is the total of matrix
        # cells (i,j) and (j,i); theoretically both should be the same but to minimize
        # numerical errors we total both in the lower matrix triangle (but excluding the
        # matrix diagonal, hence k=1)
        interaction_matrix += np.triu(interaction_matrix, k=1).swapaxes(1, 2)

        # discard the upper matrix triangle by setting it to nan
        interaction_matrix += np.triu(
            np.full(shape=(n_features, n_features), fill_value=np.nan), k=1
        )[np.newaxis, :, :]

        # create a data frame from the feature matrix
        return self.__arrays_to_matrix(
            interaction_matrix, value_label="relative shap interaction"
        )

    @fitted_only
    def shap_plot_data(self) -> ShapPlotData:
        """
        Consolidate SHAP values and corresponding feature values from this inspector
        for use in SHAP plots offered by the
        `shap <https://shap.readthedocs.io/en/stable/>`__ package.

        The `shap` package provides functions for creating various SHAP plots.
        Most of these functions require:

        - one or more SHAP value matrices as a single `numpy` array,
          or a list of `numpy` arrays of shape `(n_observations, n_features)`
        - a feature matrix of shape `(n_observations, n_features)`, which can be
          provided as a data frame to preserve feature names

        This method provides this data inside a :class:`.ShapPlotData` object, plus:

        - the names of all outputs (i.e., the target names in case of regression,
          or the class names in case of classification)
        - corresponding target values as a series, or as a data frame in the case of
          multiple targets

        This method also ensures that the rows of all arrays, frames, and series are
        aligned, even if only a subset of the observations in the original sample was
        used to calculate SHAP values.

        Calculates mean shap values for each observation and feature, across all
        splits for which SHAP values were calculated.

        :return: consolidated SHAP and feature values for use shap plots
        """

        shap_values: Union[pd.DataFrame, List[pd.DataFrame]] = self.shap_values()

        output_names: Sequence[str] = self.output_names_
        shap_values_numpy: Union[FloatArray, List[FloatArray]]
        included_observations: pd.Index

        if len(output_names) > 1:
            shap_values_numpy = [s.values for s in shap_values]
            included_observations = shap_values[0].index
        else:
            shap_values = cast(pd.DataFrame, shap_values)
            shap_values_numpy = shap_values.values
            included_observations = shap_values.index

        sample: Sample = self.sample_.subsample(loc=included_observations)

        return ShapPlotData(
            shap_values=shap_values_numpy,
            sample=sample,
        )

    def __arrays_to_matrix(
        self, matrix: FloatArray, value_label: str
    ) -> Union[FloatMatrix, List[FloatMatrix]]:
        # transform a matrix of shape (n_outputs, n_features, n_features)
        # to a data frame

        feature_index = self.feature_names_

        n_features = len(feature_index)
        assert matrix.shape == (len(self.output_names_), n_features, n_features)

        # convert array to data frame(s) with features as row and column indices
        if len(matrix) == 1:
            return self.__array_to_matrix(
                matrix[0],
                feature_importance=self.feature_importance(),
                value_label=value_label,
            )
        else:
            return [
                self.__array_to_matrix(
                    m,
                    feature_importance=feature_importance,
                    value_label=f"{value_label} ({output_name})",
                )
                for m, (_, feature_importance), output_name in zip(
                    matrix, self.feature_importance().items(), self.output_names_
                )
            ]

    def __feature_affinity_matrix(
        self,
        *,
        explainer_fn: Callable[..., FloatArray],
        absolute: bool,
        symmetrical: bool,
        clustered: bool,
    ) -> Union[FloatMatrix, List[FloatMatrix]]:
        affinity_matrices = explainer_fn(symmetrical=symmetrical, absolute=absolute)

        explainer: ShapGlobalExplainer = cast(
            ShapGlobalExplainer, cast(MethodType, explainer_fn).__self__
        )
        affinity_matrices_df: List[pd.DataFrame] = explainer.to_frames(
            affinity_matrices
        )

        if clustered:
            affinity_symmetrical = explainer_fn(symmetrical=True, absolute=False)
            assert (
                affinity_symmetrical is not None
            ), ASSERTION__SHAP_INTERACTION_SUPPORTED

            affinity_matrices_df = self.__sort_affinity_matrices(
                affinity_matrices=affinity_matrices_df,
                symmetrical_affinity_matrices=affinity_symmetrical,
            )

        return self.__isolate_single_frame(
            affinity_matrices_df, affinity_metric=explainer_fn.__name__
        )

    @staticmethod
    def __sort_affinity_matrices(
        affinity_matrices: List[pd.DataFrame],
        symmetrical_affinity_matrices: FloatArray,
    ) -> List[pd.DataFrame]:
        # abbreviate a very long function name to stay within the permitted line length
        fn_linkage = LearnerInspector.__linkage_matrix_from_affinity_matrix_for_output

        return [
            (lambda feature_order: affinity_matrix.iloc[feature_order, feature_order])(
                feature_order=hierarchy.leaves_list(
                    Z=fn_linkage(feature_affinity_matrix=symmetrical_affinity_matrix)
                )
            )
            for affinity_matrix, symmetrical_affinity_matrix in zip(
                affinity_matrices, symmetrical_affinity_matrices
            )
        ]

    @staticmethod
    def __split_multi_output_df(
        multi_output_df: pd.DataFrame,
    ) -> Union[pd.DataFrame, List[pd.DataFrame]]:
        # Split a multi-output data frame into a list of single-output data frames.
        # Return single-output data frames as is.
        # Multi-output data frames are grouped by level 0 in the column index.
        if multi_output_df.columns.nlevels == 1:
            return multi_output_df
        else:
            return [
                multi_output_df.xs(key=output_name, axis=1, level=0, drop_level=True)
                for output_name in (
                    cast(pd.MultiIndex, multi_output_df.columns).levels[0]
                )
            ]

    def __linkages_from_affinity_matrices(
        self, feature_affinity_matrix: FloatArray
    ) -> Union[LinkageTree, List[LinkageTree]]:
        # calculate the linkage trees for all outputs in a feature distance matrix;
        # matrix has shape (n_outputs, n_features, n_features) with values ranging from
        # (1 = closest, 0 = most distant)
        # return a linkage tree if there is only one output, else return a list of
        # linkage trees

        feature_importance = self.feature_importance(method="rms")

        if len(feature_affinity_matrix) == 1:
            # we have only a single output
            # feature importance is already a series
            return self.__linkage_tree_from_affinity_matrix_for_output(
                feature_affinity_matrix[0], feature_importance
            )

        else:
            # noinspection PyCompatibility
            feature_importance_iter: (
                Iterable[Tuple[Any, pd.Series]]
            ) = feature_importance.iteritems()

            return [
                self.__linkage_tree_from_affinity_matrix_for_output(
                    feature_affinity_for_output,
                    feature_importance_for_output,
                )
                for feature_affinity_for_output, (
                    _,
                    feature_importance_for_output,
                ) in zip(feature_affinity_matrix, feature_importance_iter)
            ]

    @staticmethod
    def __linkage_tree_from_affinity_matrix_for_output(
        feature_affinity_matrix: FloatArray, feature_importance: pd.Series
    ) -> LinkageTree:
        # calculate the linkage tree from the given output in a feature distance
        # matrix;
        # matrix has shape (n_features, n_features) with values ranging from
        # (1 = closest, 0 = most distant)

        linkage_matrix: FloatArray = (
            LearnerInspector.__linkage_matrix_from_affinity_matrix_for_output(
                feature_affinity_matrix
            )
        )

        # Feature labels and weights will be used as the leaves of the linkage tree.
        # Select only the features that appear in the distance matrix, and in the
        # correct order.

        # build and return the linkage tree
        return LinkageTree(
            scipy_linkage_matrix=linkage_matrix,
            leaf_names=feature_importance.index,
            leaf_weights=feature_importance.values,
            max_distance=1.0,
            distance_label="feature distance",
            leaf_label="feature",
            weight_label="feature importance",
        )

    @staticmethod
    def __linkage_matrix_from_affinity_matrix_for_output(
        feature_affinity_matrix: FloatArray,
    ) -> FloatArray:
        # calculate the linkage matrix from the given output in a feature distance
        # matrix;
        # matrix has shape (n_features, n_features) with values ranging from
        # (1 = closest, 0 = most distant)

        # compress the distance matrix (required by SciPy)
        distance_matrix = 1.0 - abs(feature_affinity_matrix)
        np.fill_diagonal(distance_matrix, 0.0)
        compressed_distance_matrix: FloatArray = distance.squareform(distance_matrix)

        # calculate the linkage matrix
        leaf_ordering: FloatArray = hierarchy.optimal_leaf_ordering(
            Z=hierarchy.linkage(y=compressed_distance_matrix, method="single"),
            y=compressed_distance_matrix,
        )

        # reverse the leaf ordering, so that larger values tend to end up on top
        leaf_ordering[:, [1, 0]] = leaf_ordering[:, [0, 1]]

        return leaf_ordering

    def _ensure_shap_interaction(self) -> None:
        if not self.shap_interaction:
            raise RuntimeError(
                "SHAP interaction values have not been calculated. "
                "Create an inspector with parameter 'shap_interaction=True' to "
                "enable calculations involving SHAP interaction values."
            )

    def __isolate_single_frame(
        self,
        frames: List[pd.DataFrame],
        affinity_metric: str,
    ) -> Union[FloatMatrix, List[FloatMatrix]]:
        feature_importance = self.feature_importance()

        if len(frames) == 1:
            assert isinstance(feature_importance, pd.Series)
            return self.__frame_to_matrix(
                frames[0],
                affinity_metric=affinity_metric,
                feature_importance=feature_importance,
            )
        else:
            return [
                self.__frame_to_matrix(
                    frame,
                    affinity_metric=affinity_metric,
                    feature_importance=frame_importance,
                    feature_importance_category=str(frame_name),
                )
                for frame, (frame_name, frame_importance) in zip(
                    frames, feature_importance.items()
                )
            ]

    @staticmethod
    def __array_to_matrix(
        a: npt.NDArray[T_Number],
        *,
        feature_importance: pd.Series,
        value_label: str,
    ) -> Matrix[T_Number]:
        return Matrix(
            a,
            names=(feature_importance.index, feature_importance.index),
            weights=(feature_importance, feature_importance),
            value_label=value_label,
            name_labels=("feature", "feature"),
        )

    @staticmethod
    def __frame_to_matrix(
        frame: pd.DataFrame,
        *,
        affinity_metric: str,
        feature_importance: pd.Series,
        feature_importance_category: Optional[str] = None,
    ) -> FloatMatrix:
        return Matrix.from_frame(
            frame,
            weights=(
                feature_importance.reindex(frame.index),
                feature_importance.reindex(frame.columns),
            ),
            value_label=(
                f"{affinity_metric} ({feature_importance_category})"
                if feature_importance_category
                else affinity_metric
            ),
            name_labels=("primary feature", "associated feature"),
        )

    @property
    def __shap_interaction_values_calculator(
        self,
    ) -> ShapInteractionValuesCalculator:
        self._ensure_shap_interaction()
        return cast(ShapInteractionValuesCalculator, self._shap_calculator)

    @property
    def __interaction_explainer(self) -> ShapInteractionGlobalExplainer:
        self._ensure_shap_interaction()
        return cast(ShapInteractionGlobalExplainer, self._shap_global_explainer)


@subsdoc(
    pattern=(
        r"(?m)"  # match multiline
        r"(^\s+)\.\. note::\s*"  # .. note:: at start of line
        r"(?:\1.*\n)+"  # followed by one or more indented lines
        r"(?:\1?\n)*"  # followed by zero or more blank lines
    ),
    replacement="",
)
@inheritdoc(match="""[see superclass]""")
class LearnerInspector(ModelInspector, Generic[T_LearnerPipelineDF]):
    """[see superclass]"""

    #: The default explainer factory used by this inspector.
    #: This is a tree explainer using the tree_path_dependent method for
    #: feature perturbation, so we can calculate SHAP interaction values.
    DEFAULT_EXPLAINER_FACTORY = TreeExplainerFactory(
        feature_perturbation="tree_path_dependent", uses_background_dataset=False
    )

    def __init__(
        self,
        *,
        pipeline: T_LearnerPipelineDF,
        explainer_factory: Optional[ExplainerFactory] = None,
        shap_interaction: bool = True,
        n_jobs: Optional[int] = None,
        shared_memory: Optional[bool] = None,
        pre_dispatch: Optional[Union[str, int]] = None,
        verbose: Optional[int] = None,
    ) -> None:
        """
        :param pipeline: the learner pipeline to inspect
        :param explainer_factory: optional function that creates a shap Explainer
            (default: ``TreeExplainerFactory``)
        """

        if not pipeline.is_fitted:
            raise ValueError("arg pipeline must be fitted")

        if not isinstance(pipeline.final_estimator, (ClassifierDF, RegressorDF)):
            raise TypeError(
                "learner in arg pipeline must be a classifier or a regressor,"
                f"but is a {type(pipeline.final_estimator).__name__}"
            )

        if explainer_factory:
            if not explainer_factory.explains_raw_output:
                raise ValueError(
                    "arg explainer_factory is not configured to explain raw output"
                )
        else:
            explainer_factory = self.DEFAULT_EXPLAINER_FACTORY
            assert explainer_factory.explains_raw_output

        if shap_interaction:
            if not explainer_factory.supports_shap_interaction_values:
                log.warning(
                    "ignoring arg shap_interaction=True: "
                    f"explainers made by {explainer_factory!r} do not support "
                    "SHAP interaction values"
                )
                shap_interaction = False

        super().__init__(
            shap_interaction=shap_interaction,
            n_jobs=n_jobs,
            shared_memory=shared_memory,
            pre_dispatch=pre_dispatch,
            verbose=verbose,
        )

        self.pipeline = pipeline
        self.explainer_factory = explainer_factory

    __init__.__doc__ = cast(str, __init__.__doc__) + cast(
        str, ModelInspector.__init__.__doc__
    )

    @property
    @fitted_only
    def feature_names_(self) -> List[str]:
        """[see superclass]"""
        return self.pipeline.feature_names_out_.rename(Sample.IDX_FEATURE).to_list()

    def fit(
        self: T_LearnerInspector,
        __sample: Sample,
        **fit_params: Any,
    ) -> T_LearnerInspector:
        """
        Fit the inspector with the given sample, creating global explanations including
        feature redundancy and synergy.

        This will calculate SHAP values and, if enabled in the underlying SHAP
        explainer, also SHAP interaction values.

        :param __sample: the background sample to be used for the global explanation
            of this model
        :param fit_params: additional keyword arguments (ignored; accepted for
            compatibility with :class:`.FittableMixin`)
        :return: ``self``
        """

        learner: LearnerDF = self.pipeline.final_estimator

        _is_classifier = is_classifier(learner)
        if _is_classifier and isinstance(__sample.target_name, list):
            raise ValueError(
                "only single-output classifiers (binary or multi-class) are supported, "
                "but the given classifier has been fitted on multiple columns "
                f"{__sample.target_name}"
            )

        shap_global_projector: Union[
            ShapVectorProjector, ShapInteractionVectorProjector, None
        ]

        shap_calculator_type: Type[LearnerShapCalculator[T_LearnerPipelineDF]]
        shap_calculator: LearnerShapCalculator[T_LearnerPipelineDF]

        if self.shap_interaction:
            if _is_classifier:
                shap_calculator_type = ClassifierShapInteractionValuesCalculator
            else:
                shap_calculator_type = RegressorShapInteractionValuesCalculator

            shap_calculator = shap_calculator_type(
                pipeline=self.pipeline,
                explainer_factory=self.explainer_factory,
                n_jobs=self.n_jobs,
                shared_memory=self.shared_memory,
                pre_dispatch=self.pre_dispatch,
                verbose=self.verbose,
            )

            shap_global_projector = ShapInteractionVectorProjector()

        else:
            if _is_classifier:
                shap_calculator_type = ClassifierShapValuesCalculator
            else:
                shap_calculator_type = RegressorShapValuesCalculator

            shap_calculator = shap_calculator_type(
                pipeline=self.pipeline,
                explainer_factory=self.explainer_factory,
                n_jobs=self.n_jobs,
                shared_memory=self.shared_memory,
                pre_dispatch=self.pre_dispatch,
                verbose=self.verbose,
            )

            shap_global_projector = ShapVectorProjector()

        shap_calculator.fit(__sample)
        shap_global_projector.fit(shap_calculator=shap_calculator)

        self._sample = __sample
        self._shap_calculator = shap_calculator
        self._shap_global_projector = shap_global_projector

        return self


__tracker.validate()<|MERGE_RESOLUTION|>--- conflicted
+++ resolved
@@ -202,7 +202,6 @@
         assert self._sample is not None, ASSERTION__INSPECTOR_IS_FITTED
         return self._sample
 
-<<<<<<< HEAD
     @property
     @abstractmethod
     def feature_names_(self) -> List[str]:
@@ -216,10 +215,7 @@
         """
         pass
 
-    @property
-=======
     @property  # type: ignore
->>>>>>> ce6edfad
     @fitted_only
     def output_names_(self) -> Sequence[str]:
         """
@@ -240,18 +236,6 @@
         ), ASSERTION__INSPECTOR_IS_FITTED
         return self._shap_calculator.output_names_
 
-<<<<<<< HEAD
-=======
-    @property  # type: ignore
-    @fitted_only
-    def features_(self) -> List[str]:
-        """
-        The names of the features used to fit the learner pipeline explained by this
-        inspector.
-        """
-        return cast(List[str], self.pipeline.feature_names_out_.to_list())
-
->>>>>>> ce6edfad
     @fitted_only
     def shap_values(self) -> Union[pd.DataFrame, List[pd.DataFrame]]:
         """
@@ -1073,11 +1057,14 @@
         str, ModelInspector.__init__.__doc__
     )
 
-    @property
+    @property  # type: ignore
     @fitted_only
     def feature_names_(self) -> List[str]:
         """[see superclass]"""
-        return self.pipeline.feature_names_out_.rename(Sample.IDX_FEATURE).to_list()
+        return cast(
+            List[str],
+            self.pipeline.feature_names_out_.rename(Sample.IDX_FEATURE).to_list(),
+        )
 
     def fit(
         self: T_LearnerInspector,
