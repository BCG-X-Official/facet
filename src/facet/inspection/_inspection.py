"""
Core implementation of :mod:`facet.inspection`
"""
import logging
from types import MethodType
from typing import (
    Any,
    Callable,
    Generic,
    Iterable,
    List,
    Optional,
    Sequence,
    Tuple,
    TypeVar,
    Union,
    cast,
)

import numpy as np
import pandas as pd
from scipy.cluster import hierarchy
from scipy.spatial import distance
from sklearn.base import is_classifier

from pytools.api import AllTracker, inheritdoc
from pytools.data import LinkageTree, Matrix
from pytools.fit import FittableMixin
from pytools.parallelization import ParallelizableMixin
from sklearndf import ClassifierDF, LearnerDF, RegressorDF
from sklearndf.pipeline import LearnerPipelineDF

from ..data import Sample
from ._explainer import ExplainerFactory, TreeExplainerFactory
from ._shap import (
    ClassifierShapInteractionValuesCalculator,
    ClassifierShapValuesCalculator,
    RegressorShapInteractionValuesCalculator,
    RegressorShapValuesCalculator,
    ShapCalculator,
    ShapInteractionValuesCalculator,
)
from ._shap_global_explanation import (
    ShapGlobalExplainer,
    ShapInteractionGlobalExplainer,
)
from ._shap_projection import ShapInteractionVectorProjector, ShapVectorProjector

log = logging.getLogger(__name__)

__all__ = ["ShapPlotData", "LearnerInspector"]


#
# Type variables
#

T_LearnerInspector = TypeVar("T_LearnerInspector", bound="LearnerInspector")
T_LearnerPipelineDF = TypeVar("T_LearnerPipelineDF", bound=LearnerPipelineDF)
T_SeriesOrDataFrame = TypeVar("T_SeriesOrDataFrame", pd.Series, pd.DataFrame)


#
# Ensure all symbols introduced below are included in __all__
#

__tracker = AllTracker(globals())


#
# Class definitions
#


class ShapPlotData:
    """
    Data for use in SHAP plots provided by the
    `shap <https://shap.readthedocs.io/en/stable/>`__ package.
    """

    def __init__(
        self, shap_values: Union[np.ndarray, List[np.ndarray]], sample: Sample
    ) -> None:
        """
        :param shap_values: the shap values for all observations and outputs
        :param sample: (sub)sample of all observations for which SHAP values are
            available; aligned with param ``shap_values``
        """
        self._shap_values = shap_values
        self._sample = sample

    @property
    def shap_values(self) -> Union[np.ndarray, List[np.ndarray]]:
        """
        Matrix of SHAP values (number of observations by number of features)
        or list of shap value matrices for multi-output models.
        """
        return self._shap_values

    @property
    def features(self) -> pd.DataFrame:
        """
        Matrix of feature values (number of observations by number of features).
        """
        return self._sample.features

    @property
    def target(self) -> Union[pd.Series, pd.DataFrame]:
        """
        Series of target values (number of observations)
        or matrix of target values for multi-output models
        (number of observations by number of outputs).
        """
        return self._sample.target


@inheritdoc(match="[see superclass]")
class LearnerInspector(
    FittableMixin[Sample], ParallelizableMixin, Generic[T_LearnerPipelineDF]
):
    """
    Explain regressors and classifiers based on SHAP values.

    Focus is on explaining the overall model, but the inspector also delivers
    SHAP explanations of the individual observations.

    Available inspection methods are:

    - SHAP values
    - SHAP interaction values
    - feature importance derived from SHAP values (either as mean absolute values
      or as the root of mean squares)
    - pairwise feature redundancy matrix (requires availability of SHAP interaction
      values)
    - pairwise feature synergy matrix (requires availability of SHAP interaction
      values)
    - pairwise feature association matrix (upper bound for redundancy but can be
      inflated by synergy; available if SHAP interaction values are unknown)
    - pairwise feature interaction matrix (direct feature interaction quantified by
      SHAP interaction values)
    - feature redundancy linkage (to visualize clusters of redundant features in a
      dendrogram; requires availability of SHAP interaction values)
    - feature synergy linkage (to visualize clusters of synergistic features in a
      dendrogram; requires availability of SHAP interaction values)
    - feature association linkage (to visualize clusters of associated features in a
      dendrogram)

    All inspections that aggregate across observations will respect sample weights, if
    specified in the underlying training sample.
    """

    #: Name for feature importance series or column.
    COL_IMPORTANCE = "importance"

    #: The default explainer factory used by this inspector.
    #: This is a tree explainer using the tree_path_dependent method for
    #: feature perturbation, so we can calculate SHAP interaction values.
    DEFAULT_EXPLAINER_FACTORY = TreeExplainerFactory(
        feature_perturbation="tree_path_dependent", uses_background_dataset=False
    )

    def __init__(
        self,
        *,
        pipeline: T_LearnerPipelineDF,
        explainer_factory: Optional[ExplainerFactory] = None,
        shap_interaction: bool = True,
        n_jobs: Optional[int] = None,
        shared_memory: Optional[bool] = None,
        pre_dispatch: Optional[Union[str, int]] = None,
        verbose: Optional[int] = None,
    ) -> None:
        """
        :param pipeline: the learner pipeline to inspect
        :param explainer_factory: optional function that creates a shap Explainer
            (default: ``TreeExplainerFactory``)
        :param shap_interaction: if ``True``, calculate SHAP interaction values, else
            only calculate SHAP contribution values.
            SHAP interaction values are needed to determine feature synergy and
            redundancy.
            (default: ``True``)
        """
        super().__init__(
            n_jobs=n_jobs,
            shared_memory=shared_memory,
            pre_dispatch=pre_dispatch,
            verbose=verbose,
        )

        if not pipeline.is_fitted:
            raise ValueError("arg pipeline must be fitted")

        if not isinstance(pipeline.final_estimator, (ClassifierDF, RegressorDF)):
            raise TypeError(
                "learner in arg pipeline must be a classifier or a regressor,"
                f"but is a {type(pipeline.final_estimator).__name__}"
            )

        if explainer_factory:
            if not explainer_factory.explains_raw_output:
                raise ValueError(
                    "arg explainer_factory is not configured to explain raw output"
                )
        else:
            explainer_factory = self.DEFAULT_EXPLAINER_FACTORY
            assert explainer_factory.explains_raw_output

        if shap_interaction:
            if not explainer_factory.supports_shap_interaction_values:
                log.warning(
                    "ignoring arg shap_interaction=True: "
                    f"explainers made by {explainer_factory!r} do not support "
                    "SHAP interaction values"
                )
                shap_interaction = False

        self.pipeline = pipeline
        self.explainer_factory = explainer_factory
        self.shap_interaction = shap_interaction

        self._shap_calculator: Optional[ShapCalculator] = None
        self._shap_global_decomposer: Optional[ShapGlobalExplainer] = None
        self._shap_global_projector: Optional[ShapGlobalExplainer] = None
        self._sample: Optional[Sample] = None

    __init__.__doc__ += ParallelizableMixin.__init__.__doc__

    def fit(
        self: T_LearnerInspector, sample: Sample, **fit_params: Any
    ) -> T_LearnerInspector:
        """
        Fit the inspector with the given sample.

        This will calculate SHAP values and, if enabled in the underlying SHAP
        explainer, also SHAP interaction values.

        :param sample: the background sample to be used for the global explanation
            of this model
        :param fit_params: additional keyword arguments (ignored; accepted for
            compatibility with :class:`.FittableMixin`)
        :return: ``self``
        """

        learner: LearnerDF = self.pipeline.final_estimator

        _is_classifier = is_classifier(learner)
        if _is_classifier and isinstance(sample.target_name, list):
            raise ValueError(
                "only single-output classifiers (binary or multi-class) are supported, "
                "but the given classifier has been fitted on multiple columns "
                f"{sample.target_name}"
            )

        shap_global_projector: Union[
            ShapVectorProjector, ShapInteractionVectorProjector, None
        ]

        if self.shap_interaction:
            shap_calculator_type = (
                ClassifierShapInteractionValuesCalculator
                if _is_classifier
                else RegressorShapInteractionValuesCalculator
            )
            shap_calculator = shap_calculator_type(
                pipeline=self.pipeline,
                explainer_factory=self.explainer_factory,
                n_jobs=self.n_jobs,
                shared_memory=self.shared_memory,
                pre_dispatch=self.pre_dispatch,
                verbose=self.verbose,
            )

            shap_global_projector = ShapInteractionVectorProjector()

        else:
            shap_calculator_type = (
                ClassifierShapValuesCalculator
                if _is_classifier
                else RegressorShapValuesCalculator
            )
            shap_calculator = shap_calculator_type(
                pipeline=self.pipeline,
                explainer_factory=self.explainer_factory,
                n_jobs=self.n_jobs,
                shared_memory=self.shared_memory,
                pre_dispatch=self.pre_dispatch,
                verbose=self.verbose,
            )

            shap_global_projector = ShapVectorProjector()

        shap_calculator.fit(sample)
        shap_global_projector.fit(shap_calculator=shap_calculator)

        self._sample = sample
        self._shap_calculator = shap_calculator
        self._shap_global_projector = shap_global_projector

        return self

    @property
    def _shap_global_explainer(self) -> ShapGlobalExplainer:
        self._ensure_fitted()
        assert self._shap_global_projector is not None, "Inspector is fitted"
        return self._shap_global_projector

    @property
    def is_fitted(self) -> bool:
        """[see superclass]"""
        return self._sample is not None

    @property
    def sample_(self) -> Sample:
        """
        The background sample used to fit this inspector.
        """
<<<<<<< HEAD
        self._ensure_fitted()
        assert self._sample is not None, "Inspector is fitted"
=======
        self.ensure_fitted()
>>>>>>> 3a62894c
        return self._sample

    @property
    def output_names_(self) -> Sequence[str]:
        """
        The names of the outputs explained by this inspector.

        For regressors, these are the names of the target columns.

        For binary classifiers, this is a list of length 1 with the name of a single
        class, since the SHAP values of the second class can be trivially derived as
        the negation of the SHAP values of the first class.

        For non-binary classifiers, this is the list of all classes.
        """

<<<<<<< HEAD
        self._ensure_fitted()
        assert (
            self._shap_calculator is not None
            and self._shap_calculator.output_names_ is not None
        ), "Inspector is fitted"
=======
        self.ensure_fitted()
>>>>>>> 3a62894c
        return self._shap_calculator.output_names_

    @property
    def features_(self) -> List[str]:
        """
        The names of the features used to fit the learner pipeline explained by this
        inspector.
        """
        return self.pipeline.feature_names_out_.to_list()

    def shap_values(self) -> Union[pd.DataFrame, List[pd.DataFrame]]:
        """
        Calculate the SHAP values for all observations and features.

        Returns a data frame of SHAP values where each row corresponds to an
        observation, and each column corresponds to a feature.

        :return: a data frame with SHAP values
        """
<<<<<<< HEAD
        self._ensure_fitted()
        assert self._shap_calculator is not None, "Inspector is fitted"
=======
        self.ensure_fitted()
>>>>>>> 3a62894c
        return self.__split_multi_output_df(self._shap_calculator.get_shap_values())

    def shap_interaction_values(self) -> Union[pd.DataFrame, List[pd.DataFrame]]:
        """
        Calculate the SHAP interaction values for all observations and pairs of
        features.

        Returns a data frame of SHAP interaction values where each row corresponds to an
        observation and a feature (identified by a hierarchical index with two levels),
        and each column corresponds to a feature.

        :return: a data frame with SHAP interaction values
        """
        self.ensure_fitted()
        return self.__split_multi_output_df(
            self.__shap_interaction_values_calculator.get_shap_interaction_values()
        )

    def feature_importance(
        self, *, method: str = "rms"
    ) -> Union[pd.Series, pd.DataFrame]:
        """
        Calculate the relative importance of each feature based on SHAP values.

        The importance values of all features always add up to `1.0`.

        The calculation applies sample weights if specified in the underlying
        :class:`.Sample`.

        :param method: method for calculating feature importance. Supported methods
            are ``rms`` (root of mean squares, default), ``mav`` (mean absolute
            values)
        :return: a series of length `n_features` for single-output models, or a
            data frame of shape (n_features, n_outputs) for multi-output models
        """

        self.ensure_fitted()

        methods = {"rms", "mav"}
        if method not in methods:
            raise ValueError(f'arg method="{method}" must be one of {methods}')

        assert self._shap_calculator is not None
        shap_matrix: pd.DataFrame = self._shap_calculator.get_shap_values()
        weight: Optional[pd.Series] = self.sample_.weight

        abs_importance: pd.Series
        if method == "rms":
            if weight is None:
                abs_importance = shap_matrix.pow(2).mean().pow(0.5)
            else:
                abs_importance = shap_matrix.pow(2).mul(weight, axis=0).mean().pow(0.5)
        else:
            assert method == "mav", f"method is in {methods}"
            if weight is None:
                abs_importance = shap_matrix.abs().mean()
            else:
                abs_importance = shap_matrix.abs().mul(weight, axis=0).mean()

        def _normalize_importance(
            _importance: T_SeriesOrDataFrame,
        ) -> T_SeriesOrDataFrame:
            return _importance.divide(_importance.sum())

        if len(self.output_names_) == 1:
            return _normalize_importance(abs_importance).rename(self.output_names_[0])

        else:
            assert (
                abs_importance.index.nlevels == 2
            ), "2 index levels in place for multi-output models"

            return _normalize_importance(abs_importance.unstack(level=0))

    def feature_synergy_matrix(
        self,
        *,
        absolute: bool = False,
        symmetrical: bool = False,
        clustered: bool = True,
    ) -> Union[Matrix, List[Matrix]]:
        """
        Calculate the feature synergy matrix.

        This yields an asymmetric matrix where each row and column represents one
        feature, and the values at the intersections are the pairwise feature synergies,
        ranging from `0.0` (no synergy - both features contribute to predictions fully
        autonomously of each other) to `1.0` (full synergy, both features rely on
        combining all of their information to achieve any contribution to predictions).

        The synergy of a feature with itself is defined as `1.0`.

        Feature synergy calculations require SHAP interaction values; if only SHAP
        values are available consider calculating feature associations instead
        (see :meth:`.feature_association_matrix`).

        In the case of multi-target regression and non-binary classification, returns
        a list of data frames with one matrix per output.

        :param absolute: if ``False``, return relative synergy as a percentage of
            total feature importance;
            if ``True``, return absolute synergy as a portion of feature importance
        :param symmetrical: if ``True``, return a symmetrical matrix quantifying
            mutual synergy; if ``False``, return an asymmetrical matrix quantifying
            unilateral synergy of the features represented by rows with the
            features represented by columns (default: ``False``)
        :param clustered: if ``True``, reorder the rows and columns of the matrix
            such that synergy between adjacent rows and columns is maximised; if
            ``False``, keep rows and columns in the original features order
            (default: ``True``)
        :return: feature synergy matrix as a data frame of shape
            `(n_features, n_features)`, or a list of data frames for multiple outputs
        """
<<<<<<< HEAD

        self._ensure_fitted()
=======
        self.ensure_fitted()
>>>>>>> 3a62894c

        return self.__feature_affinity_matrix(
            explainer_fn=self.__interaction_explainer.synergy,
            absolute=absolute,
            symmetrical=symmetrical,
            clustered=clustered,
        )

    def feature_redundancy_matrix(
        self,
        *,
        absolute: bool = False,
        symmetrical: bool = False,
        clustered: bool = True,
    ) -> Union[Matrix, List[Matrix]]:
        """
        Calculate the feature redundancy matrix.

        This yields an asymmetric matrix where each row and column represents one
        feature, and the values at the intersections are the pairwise feature
        redundancies, ranging from `0.0` (no redundancy - both features contribute to
        predictions fully independently of each other) to `1.0` (full redundancy, either
        feature can replace the other feature without loss of predictive power).

        The redundancy of a feature with itself is defined as `1.0`.

        Feature redundancy calculations require SHAP interaction values; if only SHAP
        values are available consider calculating feature associations instead
        (see :meth:`.feature_association_matrix`).

        In the case of multi-target regression and non-binary classification, returns
        a list of data frames with one matrix per output.

        :param absolute: if ``False``, return relative redundancy as a percentage of
            total feature importance;
            if ``True``, return absolute redundancy as a portion of feature importance
        :param symmetrical: if ``True``, return a symmetrical matrix quantifying
            mutual redundancy; if ``False``, return an asymmetrical matrix quantifying
            unilateral redundancy of the features represented by rows with the
            features represented by columns (default: ``False``)
        :param clustered: if ``True``, reorder the rows and columns of the matrix
            such that redundancy between adjacent rows and columns is maximised; if
            ``False``, keep rows and columns in the original features order
            (default: ``True``)
        :return: feature redundancy matrix as a data frame of shape
            `(n_features, n_features)`, or a list of data frames for multiple outputs
        """
        self.ensure_fitted()

        return self.__feature_affinity_matrix(
            explainer_fn=self.__interaction_explainer.redundancy,
            absolute=absolute,
            symmetrical=symmetrical,
            clustered=clustered,
        )

    def feature_association_matrix(
        self,
        *,
        absolute: bool = False,
        symmetrical: bool = False,
        clustered: bool = True,
    ) -> Union[Matrix, List[Matrix]]:
        """
        Calculate the feature association matrix.

        This yields an asymmetric matrix where each row and column represents one
        feature, and the values at the intersections are the pairwise feature
        associations, ranging from `0.0` (no association) to `1.0` (full association).

        The association of a feature with itself is defined as `1.0`.

        Feature association provides an upper bound for feature redundancy but might be
        inflated by feature synergy.

        While it is preferable to assess redundancy and synergy separately, association
        can be calculated using only SHAP values, and thus can be used as a fallback
        if no SHAP interaction values are available.

        In the case of multi-target regression and non-binary classification, returns
        a list of data frames with one matrix per output.

        :param absolute: if ``False``, return relative association as a percentage of
            total feature importance;
            if ``True``, return absolute association as a portion of feature importance
        :param symmetrical: if ``False``, return an asymmetrical matrix
            quantifying unilateral association of the features represented by rows
            with the features represented by columns;
            if ``True``, return a symmetrical matrix quantifying mutual association
            (default: ``False``)
        :param clustered: if ``True``, reorder the rows and columns of the matrix
            such that association between adjacent rows and columns is maximised; if
            ``False``, keep rows and columns in the original features order
            (default: ``True``)
        :return: feature association matrix as a data frame of shape
            `(n_features, n_features)`, or a list of data frames for multiple outputs
        """
<<<<<<< HEAD

        self._ensure_fitted()
=======
        self.ensure_fitted()
>>>>>>> 3a62894c

        return self.__feature_affinity_matrix(
            explainer_fn=self._shap_global_explainer.association,
            absolute=absolute,
            symmetrical=symmetrical,
            clustered=clustered,
        )

    def feature_synergy_linkage(self) -> Union[LinkageTree, List[LinkageTree]]:
        """
        Calculate a linkage tree based on the :meth:`.feature_synergy_matrix`.

        The linkage tree can be used to render a dendrogram indicating clusters of
        synergistic features.

        In the case of multi-target regression and non-binary classification, returns
        a list of linkage trees per target or class.

        :return: linkage tree of feature synergies; list of linkage trees
            for multi-target regressors or non-binary classifiers
        """
<<<<<<< HEAD
        self._ensure_fitted()
        feature_affinity_matrix = self.__interaction_explainer.synergy(
            symmetrical=True, absolute=False, std=False
        )
        assert (
            feature_affinity_matrix is not None
        ), "Shap interaction values are supported"

=======
        self.ensure_fitted()
>>>>>>> 3a62894c
        return self.__linkages_from_affinity_matrices(
            feature_affinity_matrix=feature_affinity_matrix
        )

    def feature_redundancy_linkage(self) -> Union[LinkageTree, List[LinkageTree]]:
        """
        Calculate a linkage tree based on the :meth:`.feature_redundancy_matrix`.

        The linkage tree can be used to render a dendrogram indicating clusters of
        redundant features.

        In the case of multi-target regression and non-binary classification, returns
        a list of linkage trees per target or class.

        :return: linkage tree of feature redundancies; list of linkage trees
            for multi-target regressors or non-binary classifiers
        """
<<<<<<< HEAD
        self._ensure_fitted()
        feature_affinity_matrix = self.__interaction_explainer.redundancy(
            symmetrical=True, absolute=False, std=False
        )
        assert (
            feature_affinity_matrix is not None
        ), "Shap interaction values are supported"

=======
        self.ensure_fitted()
>>>>>>> 3a62894c
        return self.__linkages_from_affinity_matrices(
            feature_affinity_matrix=feature_affinity_matrix
        )

    def feature_association_linkage(self) -> Union[LinkageTree, List[LinkageTree]]:
        """
        Calculate a linkage tree based on the :meth:`.feature_association_matrix`.

        The linkage tree can be used to render a dendrogram indicating clusters of
        associated features.

        In the case of multi-target regression and non-binary classification, returns
        a list of linkage trees per target or class.

        :return: linkage tree of feature associations; list of linkage trees
            for multi-target regressors or non-binary classifiers
        """
<<<<<<< HEAD
        self._ensure_fitted()
        feature_affinity_matrix = self._shap_global_explainer.association(
            absolute=False, symmetrical=True, std=False
        )
        assert (
            feature_affinity_matrix is not None
        ), "Shap interaction values are supported"

=======
        self.ensure_fitted()
>>>>>>> 3a62894c
        return self.__linkages_from_affinity_matrices(
            feature_affinity_matrix=feature_affinity_matrix
        )

    def feature_interaction_matrix(self) -> Union[Matrix, List[Matrix]]:
        """
        Calculate relative shap interaction values for all feature pairings.

        Shap interactions quantify direct interactions between pairs of features.
        For a quantification of overall interaction (including indirect interactions
        across more than two features), see :meth:`.feature_synergy_matrix`.

        The relative values are normalised to add up to `1.0`, and each value ranges
        between `0.0` and `1.0`.

        For features :math:`f_i` and :math:`f_j`, relative feature interaction
        :math:`I` is calculated as

        .. math::
            I_{ij} = \\frac
                {\\sigma(\\vec{\\phi}_{ij})}
                {\\sum_{a=1}^n \\sum_{b=1}^n \\sigma(\\vec{\\phi}_{ab})}

        where :math:`\\sigma(\\vec v)` is the standard deviation of all elements of
        vector :math:`\\vec v`.

        The total average interaction of features
        :math:`f_i` and :math:`f_j` is
        :math:`I_{ij} \
            + I_{ji} \
            = 2 I_{ij}`.

        :math:`I_{ii}` is the residual, non-synergistic contribution
        of feature :math:`f_i`

        The matrix returned by this method is a lower-triangular matrix

        .. math::

            \\newcommand\\nan{\\mathit{nan}}
            I_{} = \\begin{pmatrix}
                I_{11} & \\nan & \\nan & \\dots & \\nan \\\\
                2I_{21} & I_{22} & \\nan & \\dots & \\nan \\\\
                2I_{31} & 2I_{32} & I_{33} & \\dots & \\nan \\\\
                \\vdots & \\vdots & \\vdots & \\ddots & \\vdots \\\\
                2I_{n1} & 2I_{n2} & 2I_{n3} & \\dots & I_{nn} \\\\
            \\end{pmatrix}

        with :math:`\\sum_{a=1}^n \\sum_{b=a}^n I_{ab} = 1`

        In the case of multi-target regression and non-binary classification, returns
        a list with one matrix per output.

        :return: relative shap interaction values as a data frame of shape
            `(n_features, n_features)`; or a list of such data frames
        """

        n_features = len(self.features_)
        n_outputs = len(self.output_names_)

        # get a feature interaction array with shape
        # (n_observations, n_outputs, n_features, n_features)
        # where the innermost feature x feature arrays are symmetrical
        im_matrix_per_observation_and_output: np.ndarray = (
            # TODO missing proper handling for list of data frames
            self.shap_interaction_values()  # type: ignore
            .values.reshape((-1, n_features, n_outputs, n_features))
            .swapaxes(1, 2)
        )

        # get the observation weights with shape
        # (n_observations, n_outputs, n_features, n_features)
        weight: Optional[np.ndarray]
        _weight_sr = self.sample_.weight
        if _weight_sr is not None:
            # if sample weights are defined, convert them to an array
            # and align the array with the dimensions of the feature interaction array
            weight = _weight_sr.values.reshape((-1, 1, 1, 1))
        else:
            weight = None

        # calculate the average interactions for each output and feature/feature
        # interaction, based on the standard deviation assuming a mean of 0.0.
        # The resulting matrix has shape (n_outputs, n_features, n_features)
        _interaction_squared = im_matrix_per_observation_and_output ** 2
        if weight is not None:
            _interaction_squared *= weight
        interaction_matrix = np.sqrt(_interaction_squared.mean(axis=0))
        assert interaction_matrix.shape == (n_outputs, n_features, n_features)

        # we normalise the synergy matrix for each output to a total of 1.0
        interaction_matrix /= interaction_matrix.sum()

        # the total interaction effect for features i and j is the total of matrix
        # cells (i,j) and (j,i); theoretically both should be the same but to minimize
        # numerical errors we total both in the lower matrix triangle (but excluding the
        # matrix diagonal, hence k=1)
        interaction_matrix += np.triu(interaction_matrix, k=1).swapaxes(1, 2)

        # discard the upper matrix triangle by setting it to nan
        interaction_matrix += np.triu(
            np.full(shape=(n_features, n_features), fill_value=np.nan), k=1
        )[np.newaxis, :, :]

        # create a data frame from the feature matrix
        return self.__arrays_to_matrix(
            interaction_matrix, value_label="relative shap interaction"
        )

    def shap_plot_data(self) -> ShapPlotData:
        """
        Consolidate SHAP values and corresponding feature values from this inspector
        for use in SHAP plots offered by the
        `shap <https://shap.readthedocs.io/en/stable/>`__ package.

        The `shap` package provides functions for creating various SHAP plots.
        Most of these functions require

        - one or more SHAP value matrices as a single `numpy` array,
          or a list of `numpy` arrays of shape `(n_observations, n_features)`
        - a feature matrix of shape `(n_observations, n_features)`, which can be
          provided as a data frame to preserve feature names

        This method provides this data inside a :class:`.ShapPlotData` object, plus

        - the names of all outputs (i.e., the target names in case of regression,
          or the class names in case of classification)
        - corresponding target values as a series, or as a data frame in the case of
          multiple targets

        This method also ensures that the rows of all arrays, frames, and series are
        aligned, even if only a subset of the observations in the original sample was
        used to calculate SHAP values.

        Calculates mean shap values for each observation and feature, across all
        splits for which SHAP values were calculated.

        :return: consolidated SHAP and feature values for use shap plots
        """

        shap_values: Union[pd.DataFrame, List[pd.DataFrame]] = self.shap_values()

        output_names: Sequence[str] = self.output_names_
        shap_values_numpy: Union[np.ndarray, List[np.ndarray]]
        included_observations: pd.Index

        if len(output_names) > 1:
            shap_values_numpy = [s.values for s in shap_values]
            included_observations = shap_values[0].index
        else:
            shap_values = cast(pd.DataFrame, shap_values)
            shap_values_numpy = shap_values.values
            included_observations = shap_values.index

        sample: Sample = self.sample_.subsample(loc=included_observations)

        return ShapPlotData(
            shap_values=shap_values_numpy,
            sample=sample,
        )

    def __arrays_to_matrix(
        self, matrix: np.ndarray, value_label: str
    ) -> Union[Matrix, List[Matrix]]:
        # transform a matrix of shape (n_outputs, n_features, n_features)
        # to a data frame

        feature_index = self.pipeline.feature_names_out_.rename(Sample.IDX_FEATURE)

        n_features = len(feature_index)
        assert matrix.shape == (len(self.output_names_), n_features, n_features)

        # convert array to data frame(s) with features as row and column indices
        if len(matrix) == 1:
            return self.__array_to_matrix(
                matrix[0],
                feature_importance=self.feature_importance(),
                value_label=value_label,
            )
        else:
            return [
                self.__array_to_matrix(
                    m,
                    feature_importance=feature_importance,
                    value_label=f"{value_label} ({output_name})",
                )
                for m, (_, feature_importance), output_name in zip(
                    matrix, self.feature_importance().items(), self.output_names_
                )
            ]

    def __feature_affinity_matrix(
        self,
        *,
        explainer_fn: Callable[..., Optional[np.ndarray]],
        absolute: bool,
        symmetrical: bool,
        clustered: bool,
    ):
        affinity_matrices = explainer_fn(symmetrical=symmetrical, absolute=absolute)

        explainer: ShapGlobalExplainer = cast(
            ShapGlobalExplainer, cast(MethodType, explainer_fn).__self__
        )
        affinity_matrices = explainer.to_frames(affinity_matrices)

        if clustered:
            affinity_symmetrical = explainer_fn(symmetrical=True, absolute=False)
            assert (
                affinity_symmetrical is not None
            ), "Shap interaction values are supported"

            affinity_matrices = self.__sort_affinity_matrices(
                affinity_matrices=affinity_matrices,
                symmetrical_affinity_matrices=affinity_symmetrical,
            )

        return self.__isolate_single_frame(
            affinity_matrices, affinity_metric=explainer_fn.__name__
        )

    @staticmethod
    def __sort_affinity_matrices(
        affinity_matrices: List[pd.DataFrame],
        symmetrical_affinity_matrices: np.ndarray,
    ) -> List[pd.DataFrame]:
        # abbreviate a very long function name to stay within the permitted line length
        fn_linkage = LearnerInspector.__linkage_matrix_from_affinity_matrix_for_output

        return [
            (lambda feature_order: affinity_matrix.iloc[feature_order, feature_order])(
                feature_order=hierarchy.leaves_list(
                    Z=fn_linkage(feature_affinity_matrix=symmetrical_affinity_matrix)
                )
            )
            for affinity_matrix, symmetrical_affinity_matrix in zip(
                affinity_matrices, symmetrical_affinity_matrices
            )
        ]

    @staticmethod
    def __split_multi_output_df(
        multi_output_df: pd.DataFrame,
    ) -> Union[pd.DataFrame, List[pd.DataFrame]]:
        # Split a multi-output data frame into a list of single-output data frames.
        # Return single-output data frames as is.
        # Multi-output data frames are grouped by level 0 in the column index.
        if multi_output_df.columns.nlevels == 1:
            return multi_output_df
        else:
            return [
                multi_output_df.xs(key=output_name, axis=1, level=0, drop_level=True)
                for output_name in (
                    cast(pd.MultiIndex, multi_output_df.columns).levels[0]
                )
            ]

    def __linkages_from_affinity_matrices(
        self, feature_affinity_matrix: np.ndarray
    ) -> Union[LinkageTree, List[LinkageTree]]:
        # calculate the linkage trees for all outputs in a feature distance matrix;
        # matrix has shape (n_outputs, n_features, n_features) with values ranging from
        # (1 = closest, 0 = most distant)
        # return a linkage tree if there is only one output, else return a list of
        # linkage trees

        feature_importance = self.feature_importance(method="rms")

        if len(feature_affinity_matrix) == 1:
            # we have only a single output
            # feature importance is already a series
            return self.__linkage_tree_from_affinity_matrix_for_output(
                feature_affinity_matrix[0], feature_importance
            )

        else:
            # noinspection PyCompatibility
            feature_importance_iter: (
                Iterable[Tuple[Any, pd.Series]]
            ) = feature_importance.iteritems()

            return [
                self.__linkage_tree_from_affinity_matrix_for_output(
                    feature_affinity_for_output,
                    feature_importance_for_output,
                )
                for feature_affinity_for_output, (
                    _,
                    feature_importance_for_output,
                ) in zip(feature_affinity_matrix, feature_importance_iter)
            ]

    @staticmethod
    def __linkage_tree_from_affinity_matrix_for_output(
        feature_affinity_matrix: np.ndarray, feature_importance: pd.Series
    ) -> LinkageTree:
        # calculate the linkage tree from the a given output in a feature distance
        # matrix;
        # matrix has shape (n_features, n_features) with values ranging from
        # (1 = closest, 0 = most distant)

        linkage_matrix: np.ndarray = (
            LearnerInspector.__linkage_matrix_from_affinity_matrix_for_output(
                feature_affinity_matrix
            )
        )

        # Feature labels and weights will be used as the leaves of the linkage tree.
        # Select only the features that appear in the distance matrix, and in the
        # correct order

        # build and return the linkage tree
        return LinkageTree(
            scipy_linkage_matrix=linkage_matrix,
            leaf_names=feature_importance.index,
            leaf_weights=feature_importance.values,
            max_distance=1.0,
            distance_label="feature distance",
            leaf_label="feature",
            weight_label="feature importance",
        )

    @staticmethod
    def __linkage_matrix_from_affinity_matrix_for_output(
        feature_affinity_matrix: np.ndarray,
    ) -> np.ndarray:
        # calculate the linkage matrix from the a given output in a feature distance
        # matrix;
        # matrix has shape (n_features, n_features) with values ranging from
        # (1 = closest, 0 = most distant)

        # compress the distance matrix (required by SciPy)
        distance_matrix = 1.0 - abs(feature_affinity_matrix)
        np.fill_diagonal(distance_matrix, 0.0)
        compressed_distance_matrix: np.ndarray = distance.squareform(distance_matrix)

        # calculate the linkage matrix
        leaf_ordering: np.ndarray = hierarchy.optimal_leaf_ordering(
            Z=hierarchy.linkage(y=compressed_distance_matrix, method="single"),
            y=compressed_distance_matrix,
        )

        # reverse the leaf ordering, so that larger values tend to end up on top
        leaf_ordering[:, [1, 0]] = leaf_ordering[:, [0, 1]]

        return leaf_ordering

    def _ensure_shap_interaction(self) -> None:
        if not self.shap_interaction:
            raise RuntimeError(
                "SHAP interaction values have not been calculated. "
                "Create an inspector with parameter 'shap_interaction=True' to "
                "enable calculations involving SHAP interaction values."
            )

    def __isolate_single_frame(
        self,
        frames: List[pd.DataFrame],
        affinity_metric: str,
    ) -> Union[Matrix, List[Matrix]]:
        feature_importance = self.feature_importance()

        if len(frames) == 1:
            assert isinstance(feature_importance, pd.Series)
            return self.__frame_to_matrix(
                frames[0],
                affinity_metric=affinity_metric,
                feature_importance=feature_importance,
            )
        else:
            return [
                self.__frame_to_matrix(
                    frame,
                    affinity_metric=affinity_metric,
                    feature_importance=frame_importance,
                    feature_importance_category=str(frame_name),
                )
                for frame, (frame_name, frame_importance) in zip(
                    frames, feature_importance.items()
                )
            ]

    @staticmethod
    def __array_to_matrix(
        a: np.ndarray,
        *,
        feature_importance: pd.Series,
        value_label: str,
    ) -> Matrix:
        return Matrix(
            a,
            names=(feature_importance.index, feature_importance.index),
            weights=(feature_importance, feature_importance),
            value_label=value_label,
            name_labels=("feature", "feature"),
        )

    @staticmethod
    def __frame_to_matrix(
        frame: pd.DataFrame,
        *,
        affinity_metric: str,
        feature_importance: pd.Series,
        feature_importance_category: Optional[str] = None,
    ) -> Matrix:
        return Matrix.from_frame(
            frame,
            weights=(
                feature_importance.reindex(frame.index),
                feature_importance.reindex(frame.columns),
            ),
            value_label=(
                f"{affinity_metric} ({feature_importance_category})"
                if feature_importance_category
                else affinity_metric
            ),
            name_labels=("primary feature", "associated feature"),
        )

    @property
    def __shap_interaction_values_calculator(self) -> ShapInteractionValuesCalculator:
        self._ensure_shap_interaction()
        return cast(ShapInteractionValuesCalculator, self._shap_calculator)

    @property
    def __interaction_explainer(self) -> ShapInteractionGlobalExplainer:
        self._ensure_shap_interaction()
        return cast(ShapInteractionGlobalExplainer, self._shap_global_explainer)


__tracker.validate()<|MERGE_RESOLUTION|>--- conflicted
+++ resolved
@@ -314,12 +314,9 @@
         """
         The background sample used to fit this inspector.
         """
-<<<<<<< HEAD
-        self._ensure_fitted()
+
+        self.ensure_fitted()
         assert self._sample is not None, "Inspector is fitted"
-=======
-        self.ensure_fitted()
->>>>>>> 3a62894c
         return self._sample
 
     @property
@@ -336,15 +333,11 @@
         For non-binary classifiers, this is the list of all classes.
         """
 
-<<<<<<< HEAD
-        self._ensure_fitted()
+        self.ensure_fitted()
         assert (
             self._shap_calculator is not None
             and self._shap_calculator.output_names_ is not None
         ), "Inspector is fitted"
-=======
-        self.ensure_fitted()
->>>>>>> 3a62894c
         return self._shap_calculator.output_names_
 
     @property
@@ -364,12 +357,9 @@
 
         :return: a data frame with SHAP values
         """
-<<<<<<< HEAD
-        self._ensure_fitted()
+
+        self.ensure_fitted()
         assert self._shap_calculator is not None, "Inspector is fitted"
-=======
-        self.ensure_fitted()
->>>>>>> 3a62894c
         return self.__split_multi_output_df(self._shap_calculator.get_shap_values())
 
     def shap_interaction_values(self) -> Union[pd.DataFrame, List[pd.DataFrame]]:
@@ -483,12 +473,8 @@
         :return: feature synergy matrix as a data frame of shape
             `(n_features, n_features)`, or a list of data frames for multiple outputs
         """
-<<<<<<< HEAD
-
-        self._ensure_fitted()
-=======
+
         self.ensure_fitted()
->>>>>>> 3a62894c
 
         return self.__feature_affinity_matrix(
             explainer_fn=self.__interaction_explainer.synergy,
@@ -586,12 +572,8 @@
         :return: feature association matrix as a data frame of shape
             `(n_features, n_features)`, or a list of data frames for multiple outputs
         """
-<<<<<<< HEAD
-
-        self._ensure_fitted()
-=======
+
         self.ensure_fitted()
->>>>>>> 3a62894c
 
         return self.__feature_affinity_matrix(
             explainer_fn=self._shap_global_explainer.association,
@@ -613,8 +595,8 @@
         :return: linkage tree of feature synergies; list of linkage trees
             for multi-target regressors or non-binary classifiers
         """
-<<<<<<< HEAD
-        self._ensure_fitted()
+
+        self.ensure_fitted()
         feature_affinity_matrix = self.__interaction_explainer.synergy(
             symmetrical=True, absolute=False, std=False
         )
@@ -622,9 +604,6 @@
             feature_affinity_matrix is not None
         ), "Shap interaction values are supported"
 
-=======
-        self.ensure_fitted()
->>>>>>> 3a62894c
         return self.__linkages_from_affinity_matrices(
             feature_affinity_matrix=feature_affinity_matrix
         )
@@ -642,8 +621,8 @@
         :return: linkage tree of feature redundancies; list of linkage trees
             for multi-target regressors or non-binary classifiers
         """
-<<<<<<< HEAD
-        self._ensure_fitted()
+
+        self.ensure_fitted()
         feature_affinity_matrix = self.__interaction_explainer.redundancy(
             symmetrical=True, absolute=False, std=False
         )
@@ -651,9 +630,6 @@
             feature_affinity_matrix is not None
         ), "Shap interaction values are supported"
 
-=======
-        self.ensure_fitted()
->>>>>>> 3a62894c
         return self.__linkages_from_affinity_matrices(
             feature_affinity_matrix=feature_affinity_matrix
         )
@@ -671,8 +647,8 @@
         :return: linkage tree of feature associations; list of linkage trees
             for multi-target regressors or non-binary classifiers
         """
-<<<<<<< HEAD
-        self._ensure_fitted()
+
+        self.ensure_fitted()
         feature_affinity_matrix = self._shap_global_explainer.association(
             absolute=False, symmetrical=True, std=False
         )
@@ -680,9 +656,6 @@
             feature_affinity_matrix is not None
         ), "Shap interaction values are supported"
 
-=======
-        self.ensure_fitted()
->>>>>>> 3a62894c
         return self.__linkages_from_affinity_matrices(
             feature_affinity_matrix=feature_affinity_matrix
         )
