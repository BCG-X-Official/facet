"""
Factories for SHAP explainers from the ``shap`` package.
"""
import functools
import logging
from abc import ABCMeta, abstractmethod
from distutils import version
from typing import Any, Dict, Mapping, Optional

import pandas as pd
import shap
from shap.explainers.explainer import Explainer
from sklearn.base import BaseEstimator

from pytools.api import AllTracker, inheritdoc, validate_type
from sklearndf import ClassifierDF, LearnerDF, RegressorDF

log = logging.getLogger(__name__)

__all__ = ["ExplainerFactory", "TreeExplainerFactory", "KernelExplainerFactory"]

#
# Ensure we have a supported version of the shap package
#

_SHAP_EARLIEST_VERSION = version.LooseVersion("0.34")

if version.LooseVersion(shap.__version__) < _SHAP_EARLIEST_VERSION:
    raise RuntimeError(
        f"shap package version {shap.__version__} is not supported; "
        f"please upgrade to version {_SHAP_EARLIEST_VERSION} or later"
    )

#
# Ensure all symbols introduced below are included in __all__
#

__tracker = AllTracker(globals())


#
# Class definitions
#


class ExplainerFactory(metaclass=ABCMeta):
    """
    A factory for constructing :class:`~shap.Explainer` objects.
    """

    @property
    @abstractmethod
    def explains_raw_output(self) -> bool:
        """
        ``True`` if explainers made by this factory explain raw model output,
        ``False`` otherwise.
        """

    @property
    @abstractmethod
    def supports_shap_interaction_values(self) -> bool:
        """
        ``True`` if explainers made by this factory allow for calculating
        SHAP interaction values, ``False`` otherwise.
        """

    @property
    @abstractmethod
    def uses_background_dataset(self) -> bool:
        """
        ``True`` if explainers made by this factory will use a background dataset
        passed to method :meth:`.make_explainer`, ``False`` otherwise.
        """

    @abstractmethod
    def make_explainer(
        self, model: LearnerDF, data: Optional[pd.DataFrame]
    ) -> Explainer:
        """
        Construct a new :class:`~shap.Explainer` to compute shap values.

        :param model: fitted learner for which to compute shap values
        :param data: background dataset (optional)
        :return: the new explainer object
        """

    @staticmethod
    def _remove_null_kwargs(kwargs: Mapping[str, Any]) -> Dict[str, Any]:
        return {k: v for k, v in kwargs.items() if v is not None}

    def _validate_background_dataset(self, data: Optional[pd.DataFrame]) -> None:
        if data is None and self.uses_background_dataset:
            raise ValueError(
                "a background dataset is required to make an explainer with this "
                "factory"
            )


@inheritdoc(match="[see superclass]")
class TreeExplainerFactory(ExplainerFactory):
    """
    A factory constructing :class:`~shap.TreeExplainer` objects.
    """

    def __init__(
        self,
        model_output: Optional[str] = None,
        feature_perturbation: Optional[str] = None,
        use_background_dataset: bool = True,
    ) -> None:
        """
        :param model_output: (optional) override the default model output parameter
        :param feature_perturbation: (optional) override the default
            feature_perturbation parameter
        :param use_background_dataset: if ``False``, don't pass the background
            dataset on to the tree explainer even if a background dataset is passed
            to :meth:`.make_explainer`
        """
        super().__init__()
        validate_type(
            model_output, expected_type=str, optional=True, name="arg model_output"
        )
        validate_type(
            feature_perturbation,
            expected_type=str,
            optional=True,
            name="arg feature_perturbation",
        )
        self.model_output = model_output
        self.feature_perturbation = feature_perturbation
        self._uses_background_dataset = use_background_dataset

    @property
    def explains_raw_output(self) -> bool:
        """[see superclass]"""
        return self.model_output in [None, "raw"]

    @property
    def supports_shap_interaction_values(self) -> bool:
        """[see superclass]"""
        return self.feature_perturbation == "tree_path_dependent"

    @property
    def uses_background_dataset(self) -> bool:
        """[see superclass]"""
        return self._uses_background_dataset

    def make_explainer(
        self, model: LearnerDF, data: Optional[pd.DataFrame] = None
    ) -> Explainer:
        """[see superclass]"""

        self._validate_background_dataset(data=data)

        explainer = shap.TreeExplainer(
            model=model.native_estimator,
            data=data if self._uses_background_dataset else None,
            **self._remove_null_kwargs(
                dict(
                    model_output=self.model_output,
                    feature_perturbation=self.feature_perturbation,
                )
            ),
        )

        explainer.shap_values = functools.partial(
            explainer.shap_values, check_additivity=False
        )

        return explainer


@inheritdoc(match="[see superclass]")
class KernelExplainerFactory(ExplainerFactory):
    """
    A factory constructing :class:`~shap.KernelExplainer` objects.
    """

    def __init__(
        self,
        link: Optional[str] = None,
        l1_reg: Optional[str] = "num_features(10)",
        data_size_limit: Optional[int] = 100,
    ) -> None:
        """
        :param link: (optional) override the default link parameter
        :param l1_reg: (optional) override the default l1_reg parameter of method
<<<<<<< HEAD
            :meth:`shap.KernelExplainer.shap_values`; pass ``None`` to use the
            default value used by :meth:`shap.KernelExplainer.shap_values`
        :param data_size_limit: (optional) maximum number of observations to use as
            the background data set; larger data sets will be down-sampled using
            method :meth:`shap.kmeans`.
=======
            :meth:`~shap.KernelExplainer.shap_values`; pass ``None`` to use the
            default value used by :meth:`~shap.KernelExplainer.shap_values`
        :param data_size_limit: (optional) maximum number of observations to use as
            the background data set; larger data sets will be down-sampled using
            method :meth:`~shap.kmeans`.
>>>>>>> 60800a38
            Pass ``None`` to prevent down-sampling the background data set.
        """
        super().__init__()
        validate_type(link, expected_type=str, optional=True, name="arg link")
        self.link = link
        self.l1_reg = l1_reg if l1_reg is not None else "num_features(10)"
        self.data_size_limit = data_size_limit

    @property
    def explains_raw_output(self) -> bool:
        """[see superclass]"""
        return self.link in [None, "identity"]

    @property
    def supports_shap_interaction_values(self) -> bool:
        """[see superclass]"""
        return False

    @property
    def uses_background_dataset(self) -> bool:
        """[see superclass]"""
        return True

    def make_explainer(self, model: LearnerDF, data: pd.DataFrame) -> Explainer:
        """[see superclass]"""

        self._validate_background_dataset(data=data)

        model_root_estimator: BaseEstimator = model.native_estimator

        try:
            if isinstance(model, RegressorDF):
                # noinspection PyUnresolvedReferences
                model_fn = model_root_estimator.predict
            elif isinstance(model, ClassifierDF):
                # noinspection PyUnresolvedReferences
                model_fn = model_root_estimator.predict_proba
            else:
                model_fn = None
        except AttributeError as cause:
            raise TypeError(
                f"arg model does not support default prediction method: {cause}"
            ) from cause

        if not model_fn:
            raise TypeError(
                "arg model is neither a regressor nor a classifier: "
                f"{type(model).__name__}"
            )

        data_size_limit = self.data_size_limit
        if data_size_limit is not None and len(data) > data_size_limit:
            data = shap.kmeans(data, data_size_limit, round_values=True)

        explainer = shap.KernelExplainer(
            model=model_fn, data=data, **self._remove_null_kwargs(dict(link=self.link))
        )

        if self.l1_reg is not None:
            explainer.shap_values = functools.partial(
                explainer.shap_values, l1_reg=self.l1_reg
            )

        return explainer


__tracker.validate()<|MERGE_RESOLUTION|>--- conflicted
+++ resolved
@@ -185,19 +185,11 @@
         """
         :param link: (optional) override the default link parameter
         :param l1_reg: (optional) override the default l1_reg parameter of method
-<<<<<<< HEAD
-            :meth:`shap.KernelExplainer.shap_values`; pass ``None`` to use the
-            default value used by :meth:`shap.KernelExplainer.shap_values`
-        :param data_size_limit: (optional) maximum number of observations to use as
-            the background data set; larger data sets will be down-sampled using
-            method :meth:`shap.kmeans`.
-=======
             :meth:`~shap.KernelExplainer.shap_values`; pass ``None`` to use the
             default value used by :meth:`~shap.KernelExplainer.shap_values`
         :param data_size_limit: (optional) maximum number of observations to use as
             the background data set; larger data sets will be down-sampled using
             method :meth:`~shap.kmeans`.
->>>>>>> 60800a38
             Pass ``None`` to prevent down-sampling the background data set.
         """
         super().__init__()
