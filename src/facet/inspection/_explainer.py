"""
Factories for SHAP explainers from the ``shap`` package.
"""

import functools
import logging
from abc import ABCMeta, abstractmethod
<<<<<<< HEAD
from multiprocessing.synchronize import Lock as LockType
from typing import Any, Callable, Dict, Iterable, List, Mapping, Optional, Union, cast
=======
from typing import (
    Any,
    Callable,
    Dict,
    Iterable,
    List,
    Mapping,
    Optional,
    Type,
    Union,
    cast,
)
>>>>>>> e2e5cf51

import numpy as np
import numpy.typing as npt
import pandas as pd
import shap
from packaging import version
from sklearn.base import BaseEstimator

from pytools.api import AllTracker, inheritdoc, validate_type
from pytools.expression import Expression, HasExpressionRepr
from pytools.expression.atomic import Id
from pytools.parallelization import Job, JobQueue, JobRunner, ParallelizableMixin
from sklearndf import ClassifierDF, LearnerDF, RegressorDF

log = logging.getLogger(__name__)

__all__ = [
    "BaseExplainer",
    "ExplainerFactory",
    "ExplainerJob",
    "ExplainerQueue",
    "KernelExplainerFactory",
    "ParallelExplainer",
    "TreeExplainerFactory",
]

#
# conditional and mock imports
#

if version.parse(shap.__version__) < version.parse("0.36"):
    # noinspection PyUnresolvedReferences
    from shap.explainers.explainer import Explainer
else:
    try:
        # noinspection PyUnresolvedReferences
        from shap import Explainer
    except ImportError as e:
        log.warning(e)
        Explainer = type("Explainer", (), {})

try:
    import catboost
except ImportError:
    from types import ModuleType

    catboost = ModuleType("catboost")
    catboost.Pool = type("Pool", (), {})


#
# Type variables and aliases
#

ArraysAny = Union[npt.NDArray[Any], List[npt.NDArray[Any]]]
ArraysFloat = Union[npt.NDArray[np.float_], List[npt.NDArray[np.float_]]]

#
# Ensure all symbols introduced below are included in __all__
#

__tracker = AllTracker(globals())


#
# Base classes
#


class BaseExplainer(metaclass=ABCMeta):
    """
    Abstract base class of SHAP explainers, providing stubs for methods used by FACET
    but not consistently supported by class :class:`shap.Explainer` across different
    versions of the `shap` package.
    """

    def __init__(self, *args: Any, **kwargs: Any) -> None:
        """
        :param args: positional args (should usually be empty)
        :param kwargs: keyword args (should usually be empty)
        """
        super().__init__(*args, **kwargs)

    # noinspection PyPep8Naming,PyUnresolvedReferences
    @abstractmethod
    def shap_values(
        self,
        X: Union[npt.NDArray[Any], pd.DataFrame, catboost.Pool],
        y: Union[npt.NDArray[Any], pd.Series, None] = None,
        **kwargs: Any,
    ) -> ArraysFloat:
        """
        Estimate the SHAP values for a set of samples.

        :param X: matrix of samples (# samples x # features) on which to explain the
            model's output
        :param y: array of label values for each sample, used when explaining loss
            functions
        :param kwargs: additional arguments specific to the explainer implementation
        :return: SHAP values as an array of shape `(n_observations, n_features)`;
            a list of such arrays in the case of a multi-output model
        """
        pass

    # noinspection PyPep8Naming,PyUnresolvedReferences
    @abstractmethod
    def shap_interaction_values(
        self,
        X: Union[npt.NDArray[Any], pd.DataFrame, catboost.Pool],
        y: Union[npt.NDArray[Any], pd.Series, None] = None,
        **kwargs: Any,
    ) -> ArraysFloat:
        """
        Estimate the SHAP interaction values for a set of samples.

        :param X: matrix of samples (# samples x # features) on which to explain the
            model's output
        :param y: array of label values for each sample, used when explaining loss
            functions
        :param kwargs: additional arguments specific to the explainer implementation
        :return: SHAP values as an array of shape
            `(n_observations, n_features, n_features)`;
            a list of such arrays in the case of a multi-output model
        """
        pass


class ExplainerFactory(HasExpressionRepr, metaclass=ABCMeta):
    """
    A factory for constructing :class:`~shap.Explainer` objects.
    """

    @property
    @abstractmethod
    def explains_raw_output(self) -> bool:
        """
        ``True`` if explainers made by this factory explain raw model output,
        ``False`` otherwise.
        """

    @property
    @abstractmethod
    def supports_shap_interaction_values(self) -> bool:
        """
        ``True`` if explainers made by this factory allow for calculating
        SHAP interaction values, ``False`` otherwise.
        """

    @property
    @abstractmethod
    def uses_background_dataset(self) -> bool:
        """
        ``True`` if explainers made by this factory will use a background dataset
        passed to method :meth:`.make_explainer`, ``False`` otherwise.
        """

    @abstractmethod
    def make_explainer(
        self, model: LearnerDF, data: Optional[pd.DataFrame]
    ) -> BaseExplainer:
        """
        Construct a new :class:`~shap.Explainer` to compute shap values.

        :param model: fitted learner for which to compute shap values
        :param data: background dataset (optional)
        :return: the new explainer object
        """

    @staticmethod
    def _remove_null_kwargs(kwargs: Mapping[str, Any]) -> Dict[str, Any]:
        return {k: v for k, v in kwargs.items() if v is not None}

    def _validate_background_dataset(self, data: Optional[pd.DataFrame]) -> None:
        if data is None and self.uses_background_dataset:
            raise ValueError(
                "a background dataset is required to make an explainer with this "
                "factory"
            )


#
# Parallelization support: class ParallelExplainer and helper classes
#


@inheritdoc(match="""[see superclass]""")
class ExplainerJob(Job[ArraysAny]):
    """
    A call to an explainer function with given `X` and `y` values.
    """

    #: the SHAP explainer to use
    explainer: BaseExplainer

    #: if ``False``, calculate SHAp values; otherwise, calculate SHAP interaction values
    interactions: bool

    #: the feature values of the observations to be explained
    X: Union[npt.NDArray[Any], pd.DataFrame]

    #: the target values of the observations to be explained
    y: Union[None, npt.NDArray[Any], pd.Series]

    #: additional arguments specific to the explainer method
    kwargs: Dict[str, Any]

    # noinspection PyPep8Naming
    def __init__(
        self,
        explainer: BaseExplainer,
        X: Union[npt.NDArray[Any], pd.DataFrame],
        y: Union[None, npt.NDArray[Any], pd.Series] = None,
        *,
        interactions: bool,
        **kwargs: Any,
    ) -> None:
        """
        :param explainer: the SHAP explainer to use
        :param X: the feature values of the observations to be explained
        :param y: the target values of the observations to be explained
        :param interactions: if ``False``, calculate SHAP values; if ``True``,
            calculate SHAP interaction values
        :param kwargs: additional arguments specific to the explainer method
        """
        self.explainer = explainer
        self.X = X
        self.y = y
        self.interactions = interactions
        self.kwargs = kwargs

    def run(self) -> ArraysAny:
        """[see superclass]"""

        shap_fn: Callable[..., ArraysAny] = (
            self.explainer.shap_interaction_values
            if self.interactions
            else self.explainer.shap_values
        )

        if self.y is None:
            return shap_fn(self.X, **self.kwargs)
        else:
            return shap_fn(self.X, self.y, **self.kwargs)


@inheritdoc(match="""[see superclass]""")
class ExplainerQueue(JobQueue[ArraysAny, ArraysAny]):
    """
    A queue splitting a data set to be explained into multiple jobs.
    """

    # defined in superclass, repeated here for Sphinx
    lock: LockType

    #: the SHAP explainer to use
    explainer: BaseExplainer

    #: if ``False``, calculate SHAp values; otherwise, calculate SHAP interaction values
    interactions: bool

    #: the feature values of the observations to be explained
    X: npt.NDArray[Any]

    #: the target values of the observations to be explained
    y: Optional[npt.NDArray[Any]]

    #: the maximum number of observations to allocate to each job
    max_job_size: int

    #: additional arguments specific to the explainer method
    kwargs: Dict[str, Any]

    # noinspection PyPep8Naming
    def __init__(
        self,
        explainer: BaseExplainer,
        X: Union[npt.NDArray[Any], pd.DataFrame],
        y: Union[None, npt.NDArray[Any], pd.Series] = None,
        *,
        interactions: bool,
        max_job_size: int,
        **kwargs: Any,
    ) -> None:
        """
        :param explainer: the SHAP explainer to use
        :param X: the feature values of the observations to be explained
        :param y: the target values of the observations to be explained
        :param interactions: if ``False``, calculate SHAP values; if ``True``,
            calculate SHAP interaction values
        :param max_job_size: the maximum number of observations to allocate to each job
        :param kwargs: additional arguments specific to the explainer method
        """
        super().__init__()

        self.explainer = explainer
        self.X = X.values if isinstance(X, pd.DataFrame) else X
        self.y = y.values if isinstance(y, pd.Series) else y
        self.interactions = interactions
        self.max_job_size = max_job_size
        self.kwargs = kwargs

    def jobs(self) -> Iterable[Job[ArraysAny]]:
        """[see superclass]"""

        x = self.X
        y = self.y
        n = len(x)
        job_size = (n - 1) // len(self) + 1
        kwargs = self.kwargs

        return (
            ExplainerJob(
                self.explainer,
                X=x[start : start + job_size].copy(),
                y=None if y is None else y[start : start + job_size].copy(),
                interactions=self.interactions,
                **kwargs,
            )
            for start in range(0, n, job_size)
        )

    def aggregate(self, job_results: List[ArraysAny]) -> ArraysAny:
        """[see superclass]"""
        if isinstance(job_results[0], np.ndarray):
            return np.vstack(job_results)
        else:
            return [np.vstack(arrays) for arrays in zip(*job_results)]

    def __len__(self) -> int:
        return (len(self.X) - 1) // self.max_job_size + 1


@inheritdoc(match="""[see superclass]""")
class ParallelExplainer(BaseExplainer, ParallelizableMixin):
    """
    A wrapper class, turning an explainer into a parallelized version, explaining
    chunks of observations in parallel.
    """

    # defined in superclass, repeated here for Sphinx
    n_jobs: Optional[int]

    # defined in superclass, repeated here for Sphinx
    shared_memory: Optional[bool]

    # defined in superclass, repeated here for Sphinx
    pre_dispatch: Optional[Union[str, int]]

    # defined in superclass, repeated here for Sphinx
    verbose: Optional[int]

    #: The explainer being parallelized by this wrapper
    explainer: BaseExplainer

    #: the maximum number of observations to allocate to any of the explainer jobs
    #: running in parallel
    max_job_size: int

    def __init__(
        self,
        explainer: BaseExplainer,
        *,
        max_job_size: int = 10,
        n_jobs: Optional[int],
        shared_memory: Optional[bool] = None,
        pre_dispatch: Optional[Union[str, int]] = None,
        verbose: Optional[int] = None,
    ) -> None:
        """
        :param explainer: the explainer to be parallelized by this wrapper
        :param max_job_size: the maximum number of observations to allocate to any of
            the explainer jobs running in parallel
        """
        super().__init__(
            n_jobs=n_jobs,
            shared_memory=shared_memory,
            pre_dispatch=pre_dispatch,
            verbose=verbose,
        )

        if isinstance(explainer, ParallelExplainer):
            log.warning(
                f"creating parallel explainer from parallel explainer {explainer!r}"
            )

        self.explainer = explainer
        self.max_job_size = max_job_size

    assert __init__.__doc__ is not None
    __init__.__doc__ += cast(str, ParallelizableMixin.__init__.__doc__)

    # noinspection PyPep8Naming
    def shap_values(
        self,
        X: Union[npt.NDArray[Any], pd.DataFrame, catboost.Pool],
        y: Union[npt.NDArray[Any], pd.Series, None] = None,
        **kwargs: Any,
    ) -> ArraysFloat:
        """[see superclass]"""
        return self._run(self.explainer, X, y, interactions=False, **kwargs)

    # noinspection PyPep8Naming
    def shap_interaction_values(
        self,
        X: Union[npt.NDArray[Any], pd.DataFrame, catboost.Pool],
        y: Union[npt.NDArray[Any], pd.Series, None] = None,
        **kwargs: Any,
    ) -> ArraysFloat:
        """[see superclass]"""
        return self._run(self.explainer, X, y, interactions=True, **kwargs)

    # noinspection PyPep8Naming
    def _run(
        self,
        explainer: BaseExplainer,
        X: Union[npt.NDArray[Any], pd.DataFrame, catboost.Pool],
        y: Union[None, npt.NDArray[Any], pd.Series] = None,
        *,
        interactions: bool,
        **kwargs: Any,
    ) -> ArraysFloat:
        return JobRunner.from_parallelizable(self).run_queue(
            ExplainerQueue(
                explainer=explainer,
                X=X,
                y=y,
                interactions=interactions,
                max_job_size=self.max_job_size,
                **kwargs,
            )
        )


#
# TreeExplainer factory
#

_TreeExplainer: Optional[Type[BaseExplainer]] = None


@inheritdoc(match="""[see superclass]""")
class TreeExplainerFactory(ExplainerFactory):
    """
    A factory constructing :class:`~shap.TreeExplainer` objects.
    """

    def __init__(
        self,
        *,
        model_output: Optional[str] = None,
        feature_perturbation: Optional[str] = None,
        uses_background_dataset: bool = True,
    ) -> None:
        """
        :param model_output: (optional) override the default model output parameter
        :param feature_perturbation: (optional) override the default
            feature_perturbation parameter
        :param uses_background_dataset: if ``False``, don't pass the background
            dataset on to the tree explainer even if a background dataset is passed
            to :meth:`.make_explainer`
        """
        super().__init__()
        validate_type(
            model_output, expected_type=str, optional=True, name="arg model_output"
        )
        validate_type(
            feature_perturbation,
            expected_type=str,
            optional=True,
            name="arg feature_perturbation",
        )
        self.model_output = model_output
        self.feature_perturbation = feature_perturbation
        self._uses_background_dataset = uses_background_dataset

        global _TreeExplainer

        if _TreeExplainer is None:
            _TreeExplainer = type(
                "_TreeExplainer", (shap.TreeExplainer, BaseExplainer), {}
            )

    @property
    def explains_raw_output(self) -> bool:
        """[see superclass]"""
        return self.model_output in [None, "raw"]

    @property
    def supports_shap_interaction_values(self) -> bool:
        """[see superclass]"""
        return self.feature_perturbation == "tree_path_dependent"

    @property
    def uses_background_dataset(self) -> bool:
        """[see superclass]"""
        return self._uses_background_dataset

    def make_explainer(
        self, model: LearnerDF, data: Optional[pd.DataFrame] = None
    ) -> BaseExplainer:
        """[see superclass]"""

        self._validate_background_dataset(data=data)

        assert _TreeExplainer is not None, "Global tree explainer is set"

        explainer = _TreeExplainer(
            model=model.native_estimator,
            data=data if self._uses_background_dataset else None,
            **self._remove_null_kwargs(
                dict(
                    model_output=self.model_output,
                    feature_perturbation=self.feature_perturbation,
                )
            ),
        )

        # we overwrite the shap_values method - need to tell mypy to allow this
        # as an exception
        explainer.shap_values = functools.partial(  # type: ignore
            explainer.shap_values, check_additivity=False
        )

        return explainer

    def to_expression(self) -> Expression:
        """[see superclass]"""
        return Id(type(self))(
            model_output=self.model_output,
            feature_perturbation=self.feature_perturbation,
            use_background_dataset=self._uses_background_dataset,
        )


#
# KernelExplainer factory
#


class _KernelExplainer(
    shap.KernelExplainer,  # type: ignore
    BaseExplainer,
):
    # noinspection PyPep8Naming,PyUnresolvedReferences
    def shap_interaction_values(
        self,
        X: Union[npt.NDArray[Any], pd.DataFrame, catboost.Pool],
        y: Union[npt.NDArray[Any], pd.Series, None] = None,
        **kwargs: Any,
    ) -> ArraysFloat:
        """
        Not implemented.
        """
        raise NotImplementedError()


@inheritdoc(match="""[see superclass]""")
class KernelExplainerFactory(ExplainerFactory):
    """
    A factory constructing :class:`~shap.KernelExplainer` objects.
    """

    def __init__(
        self,
        *,
        link: Optional[str] = None,
        l1_reg: Optional[str] = "num_features(10)",
        data_size_limit: Optional[int] = 100,
    ) -> None:
        """
        :param link: (optional) override the default link parameter
        :param l1_reg: (optional) override the default l1_reg parameter of method
            :meth:`~shap.KernelExplainer.shap_values`; pass ``None`` to use the
            default value used by :meth:`~shap.KernelExplainer.shap_values`
        :param data_size_limit: (optional) maximum number of observations to use as
            the background data set; larger data sets will be down-sampled using
            kmeans.
            Pass ``None`` to prevent down-sampling the background data set
        """
        super().__init__()
        validate_type(link, expected_type=str, optional=True, name="arg link")
        self.link = link
        self.l1_reg = l1_reg if l1_reg is not None else "num_features(10)"
        self.data_size_limit = data_size_limit

    @property
    def explains_raw_output(self) -> bool:
        """[see superclass]"""
        return self.link in [None, "identity"]

    @property
    def supports_shap_interaction_values(self) -> bool:
        """[see superclass]"""
        return False

    @property
    def uses_background_dataset(self) -> bool:
        """[see superclass]"""
        return True

    def make_explainer(self, model: LearnerDF, data: pd.DataFrame) -> BaseExplainer:
        """[see superclass]"""

        self._validate_background_dataset(data=data)

        model_root_estimator: BaseEstimator = model.native_estimator

        try:
            if isinstance(model, RegressorDF):
                # noinspection PyUnresolvedReferences
                model_fn = model_root_estimator.predict
            elif isinstance(model, ClassifierDF):
                # noinspection PyUnresolvedReferences
                model_fn = model_root_estimator.predict_proba
            else:
                model_fn = None
        except AttributeError as cause:
            raise TypeError(
                f"arg model does not support default prediction method: {cause}"
            ) from cause

        if not model_fn:
            raise TypeError(
                "arg model is neither a regressor nor a classifier: "
                f"{type(model).__name__}"
            )

        data_size_limit = self.data_size_limit
        if data_size_limit is not None and len(data) > data_size_limit:
            data = shap.kmeans(data, data_size_limit, round_values=True)

        explainer = _KernelExplainer(
            model=model_fn, data=data, **self._remove_null_kwargs(dict(link=self.link))
        )

        if self.l1_reg is not None:
            # mypy - disabling type check due to method assignment
            explainer.shap_values = functools.partial(  # type: ignore
                explainer.shap_values, l1_reg=self.l1_reg
            )

        return explainer

    def to_expression(self) -> Expression:
        """[see superclass]"""
        return Id(type(self))(
            link=self.link,
            l1_reg=self.l1_reg,
            data_size_limit=self.data_size_limit,
        )


__tracker.validate()<|MERGE_RESOLUTION|>--- conflicted
+++ resolved
@@ -5,10 +5,7 @@
 import functools
 import logging
 from abc import ABCMeta, abstractmethod
-<<<<<<< HEAD
 from multiprocessing.synchronize import Lock as LockType
-from typing import Any, Callable, Dict, Iterable, List, Mapping, Optional, Union, cast
-=======
 from typing import (
     Any,
     Callable,
@@ -21,7 +18,6 @@
     Union,
     cast,
 )
->>>>>>> e2e5cf51
 
 import numpy as np
 import numpy.typing as npt
