"""
Core implementation of :mod:`facet.simulation`
"""

import logging
from abc import ABCMeta, abstractmethod
from typing import (
    Any,
    Generic,
    Iterable,
    Optional,
    Sequence,
    Tuple,
    Type,
    TypeVar,
    Union,
)

import numpy as np
import pandas as pd
from scipy import stats

from pytools.api import AllTracker, inheritdoc
from pytools.parallelization import Job, JobRunner, ParallelizableMixin
from sklearndf import ClassifierDF, LearnerDF, RegressorDF

from ..data import Sample
from ..data.partition import Partitioner

log = logging.getLogger(__name__)

__all__ = [
    "UnivariateSimulationResult",
    "BaseUnivariateSimulator",
    "UnivariateProbabilitySimulator",
    "UnivariateTargetSimulator",
    "UnivariateUpliftSimulator",
]


#
# Type variables
#

T_LearnerDF = TypeVar("T_LearnerDF", bound=LearnerDF)
T_Partition = TypeVar("T_Partition")


#
# Ensure all symbols introduced below are included in __all__
#

__tracker = AllTracker(globals())


#
# Class definitions
#


class UnivariateSimulationResult(Generic[T_Partition]):
    """
    Summary result of a univariate simulation.
    """

<<<<<<< HEAD
    #: The partitioner used to generate feature values to be simulated.
    partitioner: Partitioner

    #: The mean predictions for the values representing each partition.
    mean: pd.Series

    #: The standard errors of the mean predictions for the values representing each
    # partition.
    sem: pd.Series

    #: The lower bounds of the confidence intervals for the mean predictions for the
    # values representing each partition.
    lower_bound: pd.Series

    #: The upper bounds of the confidence intervals for the mean predictions for the
    # values representing each partition.
    upper_bound: pd.Series

=======
    #: The simulation result as a data frame, indexed by the central values of the
    #: partitions for which the simulation was run, with the following columns:
    #:
    #: - :attr:`.COL_MEAN`: the mean predictions for the simulated values
    #: - :attr:`.COL_SEM`: the standard errors of the mean predictions
    #: - :attr:`.COL_LOWER_BOUND`: the lower bounds of the confidence intervals for the
    #:   simulation outcomes, based on mean, standard error of the mean, and
    #:   :attr:`confidence_level`
    #: - :attr:`.COL_UPPER_BOUND`: the upper bounds of the confidence intervals for the
    #:   simulation outcomes, based on mean, standard error of the mean, and
    #:   :attr:`confidence_level`
    data: pd.DataFrame

    #: The partitioner used to generate feature values to be simulated.
    partitioner: Partitioner

>>>>>>> 6b444dab
    #: Name of the simulated feature.
    feature_name: str

    #: Name of the target for which outputs are simulated.
    output_name: str

    #: The unit of the simulated outputs (e.g., uplift or class probability).
    output_unit: str

    #: The average observed actual output, acting as the baseline of the simulation.
    baseline: float

    #: The width :math:`\alpha` of the confidence interval
    #: determined by bootstrapping, with :math:`0 < \alpha < 1`.
    confidence_level: float

    #: The name of the column index of attribute :attr:`.output`, denoting partitions
    #: represented by their central values or by a category.
    IDX_PARTITION = "partition"

    #: The name of a series of mean simulated values per partition.
    COL_MEAN = "mean"

    #: The name of a series of standard errors of mean simulated values per partition.
    COL_SEM = "sem"

    #: The name of a series of lower CI bounds of simulated values per partition.
    COL_LOWER_BOUND = "lower_bound"

    #: The name of a series of upper CI bounds of simulated values per partition.
    COL_UPPER_BOUND = "upper_bound"

    def __init__(
        self,
        *,
        partitioner: Partitioner,
        mean: Sequence[float],
        sem: Sequence[float],
        feature_name: str,
        output_name: str,
        output_unit: str,
        baseline: float,
        confidence_level: float,
    ) -> None:
        """
        :param partitioner: the partitioner used to generate feature values to be
            simulated
        :param mean: mean predictions for the values representing each partition
        :param sem: standard errors of the mean predictions for the values representing
            each partition
        :param feature_name: name of the simulated feature
        :param output_name: name of the target for which outputs are simulated
        :param output_unit: the unit of the simulated outputs
            (e.g., uplift or class probability)
        :param baseline: the average observed actual output, acting as the baseline
            of the simulation
        :param confidence_level: the width of the confidence interval determined by
            bootstrapping, ranging between 0.0 and 1.0 (exclusive)
        """
        super().__init__()

        if not partitioner.is_fitted:
            raise ValueError("arg partitioner must be fitted")

        n_partitions = len(partitioner.partitions_)

        for seq, seq_name in [(mean, "mean"), (sem, "sem")]:
            if len(seq) != n_partitions:
                raise ValueError(
                    f"length of arg {seq_name} must correspond to "
                    f"the number of partitions (n={n_partitions})"
                )

        if not (0.0 < confidence_level < 1.0):
            raise ValueError(
                f"arg confidence_level={confidence_level} is not "
                "in the range between 0.0 and 1.0 (exclusive)"
            )
<<<<<<< HEAD

        idx = pd.Index(
            partitioner.partitions_, name=UnivariateSimulationResult.IDX_PARTITION
        )

        self.partitioner = partitioner
        self.mean = pd.Series(mean, index=idx, name=UnivariateSimulationResult.COL_MEAN)
        self.sem = pd.Series(sem, index=idx, name=UnivariateSimulationResult.COL_SEM)
=======

        self.partitioner = partitioner
>>>>>>> 6b444dab
        self.feature_name = feature_name
        self.output_name = output_name
        self.output_unit = output_unit
        self.baseline = baseline
        self.confidence_level = confidence_level

<<<<<<< HEAD
    def _ci_width(self) -> np.ndarray:
        # get the width of the confidence interval
        return -stats.norm.ppf((1.0 - self.confidence_level) / 2.0) * self.sem.values

    @property
    def lower_bound(self) -> pd.Series:
        """
        Calculate the lower CI bounds of the distribution of simulation outcomes,
        for every partition.

        :return: a series of lower CI bounds, indexed by the central values of the
            partitions for which the simulation was run
        """

        return (self.mean - self._ci_width()).rename(
            UnivariateSimulationResult.COL_LOWER_BOUND
        )

    @property
    def upper_bound(self) -> pd.Series:
        """
        Calculate the lower CI bounds of the distribution of simulation outcomes,
        for every partition.

        :return: a series of upper CI bounds, indexed by the central values of the
            partitions for which the simulation was run
        """
        return (self.mean + self._ci_width()).rename(
            UnivariateSimulationResult.COL_UPPER_BOUND
=======
        # convert mean and sem to numpy arrays
        mean_arr = np.array(mean)
        sem_arr = np.array(sem)

        # get the width of the confidence interval (this is a negative number)
        ci_width = stats.norm.ppf((1.0 - self.confidence_level) / 2.0) * sem_arr

        self.data = pd.DataFrame(
            data={
                UnivariateSimulationResult.COL_MEAN: mean_arr,
                UnivariateSimulationResult.COL_SEM: sem_arr,
                UnivariateSimulationResult.COL_LOWER_BOUND: mean_arr + ci_width,
                UnivariateSimulationResult.COL_UPPER_BOUND: mean_arr - ci_width,
            },
            index=pd.Index(
                partitioner.partitions_, name=UnivariateSimulationResult.IDX_PARTITION
            ),
>>>>>>> 6b444dab
        )


class BaseUnivariateSimulator(
    ParallelizableMixin, Generic[T_LearnerDF], metaclass=ABCMeta
):
    """
    Base class for univariate simulations.
    """

    #: The learner pipeline used to conduct simulations
    model: T_LearnerDF

    #: The sample to be used in baseline calculations and simulations
    sample: Sample

    #: The width of the confidence interval used to calculate the lower/upper bound
    #: of the simulation
    confidence_level: float

    def __init__(
        self,
        model: T_LearnerDF,
        sample: Sample,
        *,
        confidence_level: float = 0.95,
        n_jobs: Optional[int] = None,
        shared_memory: Optional[bool] = None,
        pre_dispatch: Optional[Union[str, int]] = None,
        verbose: Optional[int] = None,
    ) -> None:
        """
        :param model: a fitted learner to use for calculating simulated outputs
        :param sample: the sample to be used for baseline calculations and simulations
        :param confidence_level: the width :math:`\\alpha` of the confidence interval
            to be estimated for simulation results
        """
        super().__init__(
            n_jobs=n_jobs,
            shared_memory=shared_memory,
            pre_dispatch=pre_dispatch,
            verbose=verbose,
        )

        if not isinstance(model, self._expected_learner_type()):
            raise TypeError(
                "arg model must be a learner of type "
                f"{self._expected_learner_type().__name__}."
            )

        if not model.is_fitted:
            raise ValueError("arg model must be fitted")

        if isinstance(sample.target_name, list):
            raise NotImplementedError("multi-output simulations are not supported")

        if not 0.0 < confidence_level < 1.0:
            raise ValueError(
                f"arg confidence_level={confidence_level} "
                "must range between 0.0 and 1.0 (exclusive)"
            )

        self.model = model
        self.sample = sample
        self.confidence_level = confidence_level

    # add parallelization parameters to __init__ docstring
    __init__.__doc__ += ParallelizableMixin.__init__.__doc__

    def simulate_feature(
        self,
        feature_name: str,
        *,
        partitioner: Partitioner[T_Partition],
    ) -> UnivariateSimulationResult:
        """
        Simulate the average target uplift when fixing the value of the given feature
        across all observations.

        :param feature_name: the feature to run the simulation for
        :param partitioner: the partitioner of feature values to run simulations for
        :return: a mapping of output names to simulation results
        """

        sample = self.sample

        mean, sem = self._simulate_feature_with_values(
            feature_name=feature_name,
            simulation_values=(
                partitioner.fit(sample.features.loc[:, feature_name]).partitions_
            ),
        )
        return UnivariateSimulationResult(
            partitioner=partitioner,
            mean=mean,
            sem=sem,
            feature_name=feature_name,
            output_name=sample.target_name,
            output_unit=self.output_unit,
            baseline=self.baseline(),
            confidence_level=self.confidence_level,
        )

    @property
    @abstractmethod
    def output_unit(self) -> str:
        """
        Unit of the output values calculated by the simulation.
        """

    def baseline(self) -> float:
        """
        Calculate the expectation value of the simulation result, based on historically
        observed actuals.

        :return: the expectation value of the simulation results
        """
        return self.expected_output()

    @abstractmethod
    def expected_output(self) -> float:
        """
        Calculate the expectation value of the actual model output, based on
        historically observed actuals.

        :return: the expectation value of the actual model output
        """
        pass

    @staticmethod
    @abstractmethod
    def _expected_learner_type() -> Type[T_LearnerDF]:
        pass

    @staticmethod
    @abstractmethod
    def _simulate(
        model: T_LearnerDF, x: pd.DataFrame, name: str, value: Any
    ) -> Tuple[float, float]:
        pass

    @staticmethod
    def _set_constant_feature_value(
        x: pd.DataFrame, feature_name: str, value: Any
    ) -> pd.DataFrame:
        return x.assign(
            **{
                feature_name: np.full(
                    shape=len(x),
                    fill_value=value,
                    dtype=x.loc[:, feature_name].dtype,
                )
            }
        )

    @staticmethod
    def _aggregate_simulation_results(predictions: pd.Series) -> Tuple[float, float]:
        # generate summary stats for a series of predictions
        return predictions.mean(), predictions.sem()

    def _simulate_feature_with_values(
        self,
        feature_name: str,
        simulation_values: Sequence[T_Partition],
    ) -> Tuple[Sequence[float], Sequence[float]]:
        """
        Run a simulation on a feature.

        For each simulation value, compute the mean and sem of predictions when
        substituting the value for the feature being simulated.

        :param feature_name: name of the feature to use in the simulation
        :param simulation_values: values to use in the simulation
        :return: a tuple with mean predictions and standard errors of mean predictions
            for each partition
        """

        if feature_name not in self.sample.features.columns:
            raise ValueError(f"feature not in sample: {feature_name}")

        # for a list of values to be simulated, calculate a sequence of mean predictions
        # and a sequence of standard errors of those means
        features = self.sample.features

        outputs_mean_sem: Iterable[Tuple[float, float]] = JobRunner.from_parallelizable(
            self
        ).run_jobs(
            Job.delayed(self._simulate)(self.model, features, feature_name, value)
            for value in simulation_values
        )

        outputs_mean, outputs_sem = zip(*outputs_mean_sem)
        return outputs_mean, outputs_sem


@inheritdoc(match="[see superclass]")
class UnivariateProbabilitySimulator(BaseUnivariateSimulator[ClassifierDF]):
    """
    Univariate simulation of positive class probabilities based on a binary classifier.

    The simulation is carried out for one specific feature `x[i]` of a model, and for a
    range of values `v[1]`, …, `v[n]` for `f`, determined by a :class:`.Partitioner`
    object.

    For each value `v[j]` of the partitioning, a :class:`.Sample` of historical
    observations is modified by assigning value `v[j]` for feature `x[i]` for all
    observations, i.e., assuming that feature `x[i]` has the constant value `v[j]`.

    Then the classifier is used to predict the positive class probabilities for all
    observations, and the mean probability across all observations is calculated
    for each classifier and value `v[j]`,
    along with the standard error of the mean as a basis of obtaining confidence
    intervals.

    Note that sample weights are not taken into account for simulations; each
    observation has the same weight in the simulation even if different weights
    have been specified for the sample.

    Also, care should be taken to re-calibrate classifiers trained on weighted samples
    as the weighted samples will impact predicted class probabilities.
    """

    @property
    def output_unit(self) -> str:
        """[see superclass]"""
        return f"probability({self._positive_class()})"

    def expected_output(self) -> float:
        """
        Calculate the actual observed frequency of the positive class as the baseline
        of the simulation.

        :return: observed frequency of the positive class
        """
        actual_outputs = self.sample.target

        return (actual_outputs == self._positive_class()).sum() / len(actual_outputs)

    def _positive_class(self) -> Any:
        """
        The label of the positive class of the binary classifier being simulated.
        """
        classifier = self.model

        try:
            return classifier.classes_[-1]

        except AttributeError:
            log.warning(
                f"{type(classifier).__name__} does not define classes_ attribute"
            )
            return "positive class"

    @staticmethod
    def _expected_learner_type() -> Type[ClassifierDF]:
        return ClassifierDF

    @staticmethod
    def _simulate(
        model: ClassifierDF, x: pd.DataFrame, name: str, value: Any
    ) -> Tuple[float, float]:
        probabilities: pd.DataFrame = model.predict_proba(
            BaseUnivariateSimulator._set_constant_feature_value(x, name, value)
        )
        if probabilities.shape[1] != 2:
            raise TypeError("only binary classifiers are supported")
        return BaseUnivariateSimulator._aggregate_simulation_results(
            probabilities.iloc[:, 1]
        )


class _UnivariateRegressionSimulator(
    BaseUnivariateSimulator[RegressorDF], metaclass=ABCMeta
):
    def expected_output(self) -> float:
        """
        Calculate the mean of actually observed values for the target.

        :return: mean observed value of the target
        """
        return self.sample.target.mean()

    @staticmethod
    def _expected_learner_type() -> Type[RegressorDF]:
        return RegressorDF

    @staticmethod
    def _simulate(
        model: RegressorDF, x: pd.DataFrame, name: str, value: Any
    ) -> Tuple[float, float]:
        predictions = model.predict(
            X=BaseUnivariateSimulator._set_constant_feature_value(x, name, value)
        )
        assert predictions.ndim == 1, "single-target regressor required"
        return BaseUnivariateSimulator._aggregate_simulation_results(predictions)


@inheritdoc(match="[see superclass]")
class UnivariateTargetSimulator(_UnivariateRegressionSimulator):
    """
    Univariate simulation of the absolute output of a regression model.

    The simulation is carried out for one specific feature `x[i]` of a model, and for a
    range of values `v[1]`, …, `v[n]` for `f`, determined by a :class:`.Partitioner`
    object.

    For each value `v[j]` of the partitioning, a :class:`.Sample` of historical
    observations is modified by assigning value `v[j]` for feature `x[i]` for all
    observations, i.e., assuming that feature `x[i]` has the constant value `v[j]`.

    Then the regressor is used to predict the output for all
    observations, and the mean output across all observations is calculated
    for each regressor and value `v[j]`,
    along with the standard error of the mean as a basis of obtaining confidence
    intervals.

    Note that sample weights are not taken into account for simulations; each
    observation has the same weight in the simulation even if different weights
    have been specified for the sample.
    """

    @property
    def output_unit(self) -> str:
        """[see superclass]"""
        return f"Mean predicted target ({self.sample.target_name})"


@inheritdoc(match="[see superclass]")
class UnivariateUpliftSimulator(_UnivariateRegressionSimulator):
    """
    Univariate simulation of the relative uplift of the output of a regression model.

    The simulation is carried out for one specific feature `x[i]` of a model, and for a
    range of values `v[1]`, …, `v[n]` for `f`, determined by a :class:`.Partitioner`
    object.

    For each value `v[j]` of the partitioning, a :class:`.Sample` of historical
    observations is modified by assigning value `v[j]` for feature `x[i]` for all
    observations, i.e., assuming that feature `x[i]` has the constant value `v[j]`.

    Then the regressor is used to predict the output for all
    observations, and the mean output across all observations is calculated
    for each regressor and value `v[j]`,
    along with the standard error of the mean as a basis of obtaining confidence
    intervals.
    The simulation result is determined as the mean *uplift*, i.e., the mean
    predicted difference of the historical expectation value of the target,
    for each `v[j]`.

    Note that sample weights are not taken into account for simulations; each
    observation has the same weight in the simulation even if different weights
    have been specified for the sample.
    """

    @property
    def output_unit(self) -> str:
        """[see superclass]"""
        return f"Mean predicted uplift ({self.sample.target_name})"

    def baseline(self) -> float:
        """
        The baseline of uplift simulations is always ``0.0``

        :return: 0.0
        """
        return 0.0

    def simulate_feature(
        self, feature_name: str, *, partitioner: Partitioner[T_Partition]
    ) -> UnivariateSimulationResult:
        """[see superclass]"""

        result = super().simulate_feature(
            feature_name=feature_name, partitioner=partitioner
        )

        # offset the mean values to get uplift instead of absolute outputs
<<<<<<< HEAD
        result.mean -= self.expected_output()
=======
        result.data.loc[
            :,
            [
                UnivariateSimulationResult.COL_MEAN,
                UnivariateSimulationResult.COL_LOWER_BOUND,
                UnivariateSimulationResult.COL_UPPER_BOUND,
            ],
        ] -= self.expected_output()
>>>>>>> 6b444dab

        return result


__tracker.validate()<|MERGE_RESOLUTION|>--- conflicted
+++ resolved
@@ -63,26 +63,6 @@
     Summary result of a univariate simulation.
     """
 
-<<<<<<< HEAD
-    #: The partitioner used to generate feature values to be simulated.
-    partitioner: Partitioner
-
-    #: The mean predictions for the values representing each partition.
-    mean: pd.Series
-
-    #: The standard errors of the mean predictions for the values representing each
-    # partition.
-    sem: pd.Series
-
-    #: The lower bounds of the confidence intervals for the mean predictions for the
-    # values representing each partition.
-    lower_bound: pd.Series
-
-    #: The upper bounds of the confidence intervals for the mean predictions for the
-    # values representing each partition.
-    upper_bound: pd.Series
-
-=======
     #: The simulation result as a data frame, indexed by the central values of the
     #: partitions for which the simulation was run, with the following columns:
     #:
@@ -99,7 +79,6 @@
     #: The partitioner used to generate feature values to be simulated.
     partitioner: Partitioner
 
->>>>>>> 6b444dab
     #: Name of the simulated feature.
     feature_name: str
 
@@ -178,56 +157,14 @@
                 f"arg confidence_level={confidence_level} is not "
                 "in the range between 0.0 and 1.0 (exclusive)"
             )
-<<<<<<< HEAD
-
-        idx = pd.Index(
-            partitioner.partitions_, name=UnivariateSimulationResult.IDX_PARTITION
-        )
 
         self.partitioner = partitioner
-        self.mean = pd.Series(mean, index=idx, name=UnivariateSimulationResult.COL_MEAN)
-        self.sem = pd.Series(sem, index=idx, name=UnivariateSimulationResult.COL_SEM)
-=======
-
-        self.partitioner = partitioner
->>>>>>> 6b444dab
         self.feature_name = feature_name
         self.output_name = output_name
         self.output_unit = output_unit
         self.baseline = baseline
         self.confidence_level = confidence_level
 
-<<<<<<< HEAD
-    def _ci_width(self) -> np.ndarray:
-        # get the width of the confidence interval
-        return -stats.norm.ppf((1.0 - self.confidence_level) / 2.0) * self.sem.values
-
-    @property
-    def lower_bound(self) -> pd.Series:
-        """
-        Calculate the lower CI bounds of the distribution of simulation outcomes,
-        for every partition.
-
-        :return: a series of lower CI bounds, indexed by the central values of the
-            partitions for which the simulation was run
-        """
-
-        return (self.mean - self._ci_width()).rename(
-            UnivariateSimulationResult.COL_LOWER_BOUND
-        )
-
-    @property
-    def upper_bound(self) -> pd.Series:
-        """
-        Calculate the lower CI bounds of the distribution of simulation outcomes,
-        for every partition.
-
-        :return: a series of upper CI bounds, indexed by the central values of the
-            partitions for which the simulation was run
-        """
-        return (self.mean + self._ci_width()).rename(
-            UnivariateSimulationResult.COL_UPPER_BOUND
-=======
         # convert mean and sem to numpy arrays
         mean_arr = np.array(mean)
         sem_arr = np.array(sem)
@@ -245,7 +182,6 @@
             index=pd.Index(
                 partitioner.partitions_, name=UnivariateSimulationResult.IDX_PARTITION
             ),
->>>>>>> 6b444dab
         )
 
 
@@ -623,9 +559,6 @@
         )
 
         # offset the mean values to get uplift instead of absolute outputs
-<<<<<<< HEAD
-        result.mean -= self.expected_output()
-=======
         result.data.loc[
             :,
             [
@@ -634,7 +567,6 @@
                 UnivariateSimulationResult.COL_UPPER_BOUND,
             ],
         ] -= self.expected_output()
->>>>>>> 6b444dab
 
         return result
 
