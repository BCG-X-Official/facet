"""
Core implementation of :mod:`facet.simulation`
"""

import logging
from typing import Any, Optional, Tuple, Type, TypeVar, Union

import pandas as pd

from pytools.api import AllTracker, inheritdoc
from sklearndf import ClassifierDF, RegressorDF

from ..data import Sample
from ..data.partition import Partitioner
from ._result import UnivariateSimulationResult
from .base import BaseUnivariateSimulator, UnivariateRegressionSimulator

log = logging.getLogger(__name__)

__all__ = [
    "UnivariateProbabilitySimulator",
    "UnivariateTargetSimulator",
    "UnivariateUpliftSimulator",
]


#
# Type variables
#

<<<<<<< HEAD
T_Partition = TypeVar("T_Partition")
=======
T_LearnerDF = TypeVar("T_LearnerDF", bound=LearnerDF)
T_Values = TypeVar("T_Values", bound=np.generic)
>>>>>>> c9f4dd76


#
# Ensure all symbols introduced below are included in __all__
#

__tracker = AllTracker(globals())


#
# Class definitions
#


<<<<<<< HEAD
=======
class UnivariateSimulationResult(Generic[T_Values]):
    """
    Summary result of a univariate simulation.
    """

    #: The simulation result as a data frame, indexed by the central values of the
    #: partitions for which the simulation was run, with the following columns:
    #:
    #: - :attr:`.COL_MEAN`: the mean predictions for the simulated values
    #: - :attr:`.COL_SEM`: the standard errors of the mean predictions
    #: - :attr:`.COL_LOWER_BOUND`: the lower bounds of the confidence intervals for the
    #:   simulation outcomes, based on mean, standard error of the mean, and
    #:   :attr:`confidence_level`
    #: - :attr:`.COL_UPPER_BOUND`: the upper bounds of the confidence intervals for the
    #:   simulation outcomes, based on mean, standard error of the mean, and
    #:   :attr:`confidence_level`
    data: pd.DataFrame

    #: The partitioner used to generate feature values to be simulated.
    partitioner: Partitioner[T_Values]

    #: Name of the simulated feature.
    feature_name: str

    #: Name of the target for which outputs are simulated.
    output_name: str

    #: The unit of the simulated outputs (e.g., uplift or class probability).
    output_unit: str

    #: The average observed actual output, acting as the baseline of the simulation.
    baseline: float

    #: The width :math:`\alpha` of the confidence interval
    #: determined by bootstrapping, with :math:`0 < \alpha < 1`.
    confidence_level: float

    #: The name of the column index of attribute :attr:`.output`, denoting partitions
    #: represented by their central values or by a category.
    IDX_PARTITION = "partition"

    #: The name of a series of mean simulated values per partition.
    COL_MEAN = "mean"

    #: The name of a series of standard errors of mean simulated values per partition.
    COL_SEM = "sem"

    #: The name of a series of lower CI bounds of simulated values per partition.
    COL_LOWER_BOUND = "lower_bound"

    #: The name of a series of upper CI bounds of simulated values per partition.
    COL_UPPER_BOUND = "upper_bound"

    def __init__(
        self,
        *,
        partitioner: Partitioner[T_Values],
        mean: Sequence[float],
        sem: Sequence[float],
        feature_name: str,
        output_name: str,
        output_unit: str,
        baseline: float,
        confidence_level: float,
    ) -> None:
        """
        :param partitioner: the partitioner used to generate feature values to be
            simulated
        :param mean: mean predictions for the values representing each partition
        :param sem: standard errors of the mean predictions for the values representing
            each partition
        :param feature_name: name of the simulated feature
        :param output_name: name of the target for which outputs are simulated
        :param output_unit: the unit of the simulated outputs
            (e.g., uplift or class probability)
        :param baseline: the average observed actual output, acting as the baseline
            of the simulation
        :param confidence_level: the width of the confidence interval determined by
            bootstrapping, ranging between 0.0 and 1.0 (exclusive)
        """
        super().__init__()

        if not partitioner.is_fitted:
            raise ValueError("arg partitioner must be fitted")

        n_partitions = len(partitioner.partitions_)

        for seq, seq_name in [(mean, "mean"), (sem, "sem")]:
            if len(seq) != n_partitions:
                raise ValueError(
                    f"length of arg {seq_name} must correspond to "
                    f"the number of partitions (n={n_partitions})"
                )

        if not (0.0 < confidence_level < 1.0):
            raise ValueError(
                f"arg confidence_level={confidence_level} is not "
                "in the range between 0.0 and 1.0 (exclusive)"
            )

        self.partitioner = partitioner
        self.feature_name = feature_name
        self.output_name = output_name
        self.output_unit = output_unit
        self.baseline = baseline
        self.confidence_level = confidence_level

        # convert mean and sem to numpy arrays
        mean_arr = np.array(mean)
        sem_arr = np.array(sem)

        # get the width of the confidence interval (this is a negative number)
        ci_width = stats.norm.ppf((1.0 - self.confidence_level) / 2.0) * sem_arr

        self.data = pd.DataFrame(
            data={
                UnivariateSimulationResult.COL_MEAN: mean_arr,
                UnivariateSimulationResult.COL_SEM: sem_arr,
                UnivariateSimulationResult.COL_LOWER_BOUND: mean_arr + ci_width,
                UnivariateSimulationResult.COL_UPPER_BOUND: mean_arr - ci_width,
            },
            index=pd.Index(
                partitioner.partitions_, name=UnivariateSimulationResult.IDX_PARTITION
            ),
        )


class BaseUnivariateSimulator(
    ParallelizableMixin, Generic[T_LearnerDF], metaclass=ABCMeta
):
    """
    Base class for univariate simulations.
    """

    #: The learner pipeline used to conduct simulations
    model: T_LearnerDF

    #: The sample to be used in baseline calculations and simulations
    sample: Sample

    #: The name of the output being simulated
    output_name: str

    #: The width of the confidence interval used to calculate the lower/upper bound
    #: of the simulation
    confidence_level: float

    def __init__(
        self,
        model: T_LearnerDF,
        sample: Sample,
        *,
        confidence_level: float = 0.95,
        n_jobs: Optional[int] = None,
        shared_memory: Optional[bool] = None,
        pre_dispatch: Optional[Union[str, int]] = None,
        verbose: Optional[int] = None,
    ) -> None:
        """
        :param model: a fitted learner to use for calculating simulated outputs
        :param sample: the sample to be used for baseline calculations and simulations
        :param confidence_level: the width :math:`\\alpha` of the confidence interval
            to be estimated for simulation results
        """
        super().__init__(
            n_jobs=n_jobs,
            shared_memory=shared_memory,
            pre_dispatch=pre_dispatch,
            verbose=verbose,
        )

        if not isinstance(model, self._expected_learner_type()):
            raise TypeError(
                "arg model must be a learner of type "
                f"{self._expected_learner_type().__name__}."
            )

        if not model.is_fitted:
            raise ValueError("arg model must be fitted")

        if isinstance(sample.target_name, list):
            raise NotImplementedError("multi-output simulations are not supported")

        if not 0.0 < confidence_level < 1.0:
            raise ValueError(
                f"arg confidence_level={confidence_level} "
                "must range between 0.0 and 1.0 (exclusive)"
            )

        self.model = model
        self.sample = sample
        self.output_name = sample.target_name
        self.confidence_level = confidence_level

    # add parallelization parameters to __init__ docstring
    __init__.__doc__ = cast(str, __init__.__doc__) + cast(
        str, ParallelizableMixin.__init__.__doc__
    )

    def simulate_feature(
        self,
        feature_name: str,
        *,
        partitioner: Partitioner[T_Values],
    ) -> UnivariateSimulationResult[T_Values]:
        """
        Simulate the average target uplift when fixing the value of the given feature
        across all observations.

        :param feature_name: the feature to run the simulation for
        :param partitioner: the partitioner of feature values to run simulations for
        :return: a mapping of output names to simulation results
        """

        sample = self.sample

        mean, sem = self._simulate_feature_with_values(
            feature_name=feature_name,
            simulation_values=partitioner.fit(
                sample.features.loc[:, feature_name]
            ).partitions_,
        )
        return UnivariateSimulationResult(
            partitioner=partitioner,
            mean=mean,
            sem=sem,
            feature_name=feature_name,
            output_name=self.output_name,
            output_unit=self.output_unit,
            baseline=self.baseline(),
            confidence_level=self.confidence_level,
        )

    @property
    @abstractmethod
    def output_unit(self) -> str:
        """
        Unit of the output values calculated by the simulation.
        """

    def baseline(self) -> float:
        """
        Calculate the expectation value of the simulation result, based on historically
        observed actuals.

        :return: the expectation value of the simulation results
        """
        return self.expected_output()

    @abstractmethod
    def expected_output(self) -> float:
        """
        Calculate the expectation value of the actual model output, based on
        historically observed actuals.

        :return: the expectation value of the actual model output
        """
        pass

    @staticmethod
    @abstractmethod
    def _expected_learner_type() -> Type[T_LearnerDF]:
        pass

    @staticmethod
    @abstractmethod
    def _simulate(
        model: T_LearnerDF, x: pd.DataFrame, name: str, value: Any
    ) -> Tuple[float, float]:
        pass

    @staticmethod
    def _set_constant_feature_value(
        x: pd.DataFrame, feature_name: str, value: Any
    ) -> pd.DataFrame:
        return x.assign(
            **{
                feature_name: np.full(
                    shape=len(x),
                    fill_value=value,
                    dtype=x.loc[:, feature_name].dtype,
                )
            }
        )

    @staticmethod
    def _aggregate_simulation_results(predictions: pd.Series) -> Tuple[float, float]:
        # generate summary stats for a series of predictions
        return predictions.mean(), predictions.sem()

    def _simulate_feature_with_values(
        self,
        feature_name: str,
        simulation_values: Sequence[T_Values],
    ) -> Tuple[Sequence[float], Sequence[float]]:
        """
        Run a simulation on a feature.

        For each simulation value, compute the mean and sem of predictions when
        substituting the value for the feature being simulated.

        :param feature_name: name of the feature to use in the simulation
        :param simulation_values: values to use in the simulation
        :return: a tuple with mean predictions and standard errors of mean predictions
            for each partition
        """

        if feature_name not in self.sample.features.columns:
            raise ValueError(f"feature not in sample: {feature_name}")

        # for a list of values to be simulated, calculate a sequence of mean predictions
        # and a sequence of standard errors of those means
        features = self.sample.features

        outputs_mean_sem: Iterable[Tuple[float, float]] = JobRunner.from_parallelizable(
            self
        ).run_jobs(
            Job.delayed(self._simulate)(self.model, features, feature_name, value)
            for value in simulation_values
        )

        outputs_mean, outputs_sem = zip(*outputs_mean_sem)
        return outputs_mean, outputs_sem


>>>>>>> c9f4dd76
@inheritdoc(match="[see superclass]")
class UnivariateProbabilitySimulator(BaseUnivariateSimulator[ClassifierDF]):
    """
    Univariate simulation of positive class probabilities based on a binary classifier.

    The simulation is carried out for one specific feature `x[i]` of a model, and for a
    range of values `v[1]`, …, `v[n]` for `f`, determined by a :class:`.Partitioner`
    object.

    For each value `v[j]` of the partitioning, a :class:`.Sample` of historical
    observations is modified by assigning value `v[j]` for feature `x[i]` for all
    observations, i.e., assuming that feature `x[i]` has the constant value `v[j]`.

    Then the classifier is used to predict the positive class probabilities for all
    observations, and the mean probability across all observations is calculated
    for each classifier and value `v[j]`,
    along with the standard error of the mean as a basis of obtaining confidence
    intervals.

    Note that sample weights are not taken into account for simulations; each
    observation has the same weight in the simulation even if different weights
    have been specified for the sample.

    Also, care should be taken to re-calibrate classifiers trained on weighted samples
    as the weighted samples will impact predicted class probabilities.
    """

    # defined in superclass, repeated here for Sphinx
    n_jobs: Optional[int]

    # defined in superclass, repeated here for Sphinx
    shared_memory: Optional[bool]

    # defined in superclass, repeated here for Sphinx
    pre_dispatch: Optional[Union[str, int]]

    # defined in superclass, repeated here for Sphinx
    verbose: Optional[int]

    # defined in superclass, repeated here for Sphinx
    model: ClassifierDF

    # defined in superclass, repeated here for Sphinx
    sample: Sample

    # defined in superclass, repeated here for Sphinx
    confidence_level: float

    @property
    def output_unit(self) -> str:
        """[see superclass]"""
        return f"probability({self._positive_class()})"

    def expected_output(self) -> float:
        """
        Calculate the actual observed frequency of the positive class as the baseline
        of the simulation.

        :return: observed frequency of the positive class
        """
        actual_outputs: pd.Series = self.sample.target

        return cast(int, (actual_outputs == self._positive_class()).sum()) / len(
            actual_outputs
        )

    def _positive_class(self) -> Any:
        """
        The label of the positive class of the binary classifier being simulated.
        """
        classifier = self.model

        try:
            return classifier.classes_[-1]

        except AttributeError:
            log.warning(
                f"{type(classifier).__name__} does not define classes_ attribute"
            )
            return "positive class"

    @staticmethod
    def _expected_learner_type() -> Type[ClassifierDF]:
        return ClassifierDF

    @staticmethod
    def _simulate(
        model: ClassifierDF, x: pd.DataFrame, name: str, value: Any
    ) -> Tuple[float, float]:
        probabilities: pd.DataFrame = model.predict_proba(
            BaseUnivariateSimulator._set_constant_feature_value(x, name, value)
        )
        if probabilities.shape[1] != 2:
            raise TypeError("only binary classifiers are supported")
        return BaseUnivariateSimulator._aggregate_simulation_results(
            probabilities.iloc[:, 1]
        )


<<<<<<< HEAD
=======
class _UnivariateRegressionSimulator(
    BaseUnivariateSimulator[RegressorDF], metaclass=ABCMeta
):
    def expected_output(self) -> float:
        """
        Calculate the mean of actually observed values for the target.

        :return: mean observed value of the target
        """
        return cast(float, self.sample.target.mean())

    @staticmethod
    def _expected_learner_type() -> Type[RegressorDF]:
        return RegressorDF

    @staticmethod
    def _simulate(
        model: RegressorDF, x: pd.DataFrame, name: str, value: Any
    ) -> Tuple[float, float]:
        predictions = model.predict(
            X=BaseUnivariateSimulator._set_constant_feature_value(x, name, value)
        )
        assert predictions.ndim == 1, "single-target regressor required"
        return BaseUnivariateSimulator._aggregate_simulation_results(predictions)


>>>>>>> c9f4dd76
@inheritdoc(match="[see superclass]")
class UnivariateTargetSimulator(UnivariateRegressionSimulator):
    """
    Univariate simulation of the absolute output of a regression model.

    The simulation is carried out for one specific feature `x[i]` of a model, and for a
    range of values `v[1]`, …, `v[n]` for `f`, determined by a :class:`.Partitioner`
    object.

    For each value `v[j]` of the partitioning, a :class:`.Sample` of historical
    observations is modified by assigning value `v[j]` for feature `x[i]` for all
    observations, i.e., assuming that feature `x[i]` has the constant value `v[j]`.

    Then the regressor is used to predict the output for all
    observations, and the mean output across all observations is calculated
    for each regressor and value `v[j]`,
    along with the standard error of the mean as a basis of obtaining confidence
    intervals.

    Note that sample weights are not taken into account for simulations; each
    observation has the same weight in the simulation even if different weights
    have been specified for the sample.
    """

    # defined in superclass, repeated here for Sphinx
    n_jobs: Optional[int]

    # defined in superclass, repeated here for Sphinx
    shared_memory: Optional[bool]

    # defined in superclass, repeated here for Sphinx
    pre_dispatch: Optional[Union[str, int]]

    # defined in superclass, repeated here for Sphinx
    verbose: Optional[int]

    # defined in superclass, repeated here for Sphinx
    model: RegressorDF

    # defined in superclass, repeated here for Sphinx
    sample: Sample

    # defined in superclass, repeated here for Sphinx
    confidence_level: float

    @property
    def output_unit(self) -> str:
        """[see superclass]"""
        return f"Mean predicted target ({self.sample.target_name})"


@inheritdoc(match="[see superclass]")
class UnivariateUpliftSimulator(UnivariateRegressionSimulator):
    """
    Univariate simulation of the relative uplift of the output of a regression model.

    The simulation is carried out for one specific feature `x[i]` of a model, and for a
    range of values `v[1]`, …, `v[n]` for `f`, determined by a :class:`.Partitioner`
    object.

    For each value `v[j]` of the partitioning, a :class:`.Sample` of historical
    observations is modified by assigning value `v[j]` for feature `x[i]` for all
    observations, i.e., assuming that feature `x[i]` has the constant value `v[j]`.

    Then the regressor is used to predict the output for all
    observations, and the mean output across all observations is calculated
    for each regressor and value `v[j]`,
    along with the standard error of the mean as a basis of obtaining confidence
    intervals.
    The simulation result is determined as the mean *uplift*, i.e., the mean
    predicted difference of the historical expectation value of the target,
    for each `v[j]`.

    Note that sample weights are not taken into account for simulations; each
    observation has the same weight in the simulation even if different weights
    have been specified for the sample.
    """

    # defined in superclass, repeated here for Sphinx
    n_jobs: Optional[int]

    # defined in superclass, repeated here for Sphinx
    shared_memory: Optional[bool]

    # defined in superclass, repeated here for Sphinx
    pre_dispatch: Optional[Union[str, int]]

    # defined in superclass, repeated here for Sphinx
    verbose: Optional[int]

    # defined in superclass, repeated here for Sphinx
    model: RegressorDF

    # defined in superclass, repeated here for Sphinx
    sample: Sample

    # defined in superclass, repeated here for Sphinx
    confidence_level: float

    @property
    def output_unit(self) -> str:
        """[see superclass]"""
        return f"Mean predicted uplift ({self.sample.target_name})"

    def baseline(self) -> float:
        """
        The baseline of uplift simulations is always ``0.0``

        :return: 0.0
        """
        return 0.0

    def simulate_feature(
<<<<<<< HEAD
        self, feature_name: str, *, partitioner: Partitioner[T_Partition]
    ) -> UnivariateSimulationResult[T_Partition]:
=======
        self, feature_name: str, *, partitioner: Partitioner[T_Values]
    ) -> UnivariateSimulationResult[T_Values]:
>>>>>>> c9f4dd76
        """[see superclass]"""

        result = super().simulate_feature(
            feature_name=feature_name, partitioner=partitioner
        )

        # offset the mean values to get uplift instead of absolute outputs
        result.data.loc[
            :,
            [
                UnivariateSimulationResult.COL_MEAN,
                UnivariateSimulationResult.COL_LOWER_BOUND,
                UnivariateSimulationResult.COL_UPPER_BOUND,
            ],
        ] -= self.expected_output()

        return result


__tracker.validate()<|MERGE_RESOLUTION|>--- conflicted
+++ resolved
@@ -3,8 +3,9 @@
 """
 
 import logging
-from typing import Any, Optional, Tuple, Type, TypeVar, Union
-
+from typing import Any, Optional, Tuple, Type, TypeVar, Union, cast
+
+import numpy as np
 import pandas as pd
 
 from pytools.api import AllTracker, inheritdoc
@@ -28,12 +29,7 @@
 # Type variables
 #
 
-<<<<<<< HEAD
-T_Partition = TypeVar("T_Partition")
-=======
-T_LearnerDF = TypeVar("T_LearnerDF", bound=LearnerDF)
 T_Values = TypeVar("T_Values", bound=np.generic)
->>>>>>> c9f4dd76
 
 
 #
@@ -48,334 +44,6 @@
 #
 
 
-<<<<<<< HEAD
-=======
-class UnivariateSimulationResult(Generic[T_Values]):
-    """
-    Summary result of a univariate simulation.
-    """
-
-    #: The simulation result as a data frame, indexed by the central values of the
-    #: partitions for which the simulation was run, with the following columns:
-    #:
-    #: - :attr:`.COL_MEAN`: the mean predictions for the simulated values
-    #: - :attr:`.COL_SEM`: the standard errors of the mean predictions
-    #: - :attr:`.COL_LOWER_BOUND`: the lower bounds of the confidence intervals for the
-    #:   simulation outcomes, based on mean, standard error of the mean, and
-    #:   :attr:`confidence_level`
-    #: - :attr:`.COL_UPPER_BOUND`: the upper bounds of the confidence intervals for the
-    #:   simulation outcomes, based on mean, standard error of the mean, and
-    #:   :attr:`confidence_level`
-    data: pd.DataFrame
-
-    #: The partitioner used to generate feature values to be simulated.
-    partitioner: Partitioner[T_Values]
-
-    #: Name of the simulated feature.
-    feature_name: str
-
-    #: Name of the target for which outputs are simulated.
-    output_name: str
-
-    #: The unit of the simulated outputs (e.g., uplift or class probability).
-    output_unit: str
-
-    #: The average observed actual output, acting as the baseline of the simulation.
-    baseline: float
-
-    #: The width :math:`\alpha` of the confidence interval
-    #: determined by bootstrapping, with :math:`0 < \alpha < 1`.
-    confidence_level: float
-
-    #: The name of the column index of attribute :attr:`.output`, denoting partitions
-    #: represented by their central values or by a category.
-    IDX_PARTITION = "partition"
-
-    #: The name of a series of mean simulated values per partition.
-    COL_MEAN = "mean"
-
-    #: The name of a series of standard errors of mean simulated values per partition.
-    COL_SEM = "sem"
-
-    #: The name of a series of lower CI bounds of simulated values per partition.
-    COL_LOWER_BOUND = "lower_bound"
-
-    #: The name of a series of upper CI bounds of simulated values per partition.
-    COL_UPPER_BOUND = "upper_bound"
-
-    def __init__(
-        self,
-        *,
-        partitioner: Partitioner[T_Values],
-        mean: Sequence[float],
-        sem: Sequence[float],
-        feature_name: str,
-        output_name: str,
-        output_unit: str,
-        baseline: float,
-        confidence_level: float,
-    ) -> None:
-        """
-        :param partitioner: the partitioner used to generate feature values to be
-            simulated
-        :param mean: mean predictions for the values representing each partition
-        :param sem: standard errors of the mean predictions for the values representing
-            each partition
-        :param feature_name: name of the simulated feature
-        :param output_name: name of the target for which outputs are simulated
-        :param output_unit: the unit of the simulated outputs
-            (e.g., uplift or class probability)
-        :param baseline: the average observed actual output, acting as the baseline
-            of the simulation
-        :param confidence_level: the width of the confidence interval determined by
-            bootstrapping, ranging between 0.0 and 1.0 (exclusive)
-        """
-        super().__init__()
-
-        if not partitioner.is_fitted:
-            raise ValueError("arg partitioner must be fitted")
-
-        n_partitions = len(partitioner.partitions_)
-
-        for seq, seq_name in [(mean, "mean"), (sem, "sem")]:
-            if len(seq) != n_partitions:
-                raise ValueError(
-                    f"length of arg {seq_name} must correspond to "
-                    f"the number of partitions (n={n_partitions})"
-                )
-
-        if not (0.0 < confidence_level < 1.0):
-            raise ValueError(
-                f"arg confidence_level={confidence_level} is not "
-                "in the range between 0.0 and 1.0 (exclusive)"
-            )
-
-        self.partitioner = partitioner
-        self.feature_name = feature_name
-        self.output_name = output_name
-        self.output_unit = output_unit
-        self.baseline = baseline
-        self.confidence_level = confidence_level
-
-        # convert mean and sem to numpy arrays
-        mean_arr = np.array(mean)
-        sem_arr = np.array(sem)
-
-        # get the width of the confidence interval (this is a negative number)
-        ci_width = stats.norm.ppf((1.0 - self.confidence_level) / 2.0) * sem_arr
-
-        self.data = pd.DataFrame(
-            data={
-                UnivariateSimulationResult.COL_MEAN: mean_arr,
-                UnivariateSimulationResult.COL_SEM: sem_arr,
-                UnivariateSimulationResult.COL_LOWER_BOUND: mean_arr + ci_width,
-                UnivariateSimulationResult.COL_UPPER_BOUND: mean_arr - ci_width,
-            },
-            index=pd.Index(
-                partitioner.partitions_, name=UnivariateSimulationResult.IDX_PARTITION
-            ),
-        )
-
-
-class BaseUnivariateSimulator(
-    ParallelizableMixin, Generic[T_LearnerDF], metaclass=ABCMeta
-):
-    """
-    Base class for univariate simulations.
-    """
-
-    #: The learner pipeline used to conduct simulations
-    model: T_LearnerDF
-
-    #: The sample to be used in baseline calculations and simulations
-    sample: Sample
-
-    #: The name of the output being simulated
-    output_name: str
-
-    #: The width of the confidence interval used to calculate the lower/upper bound
-    #: of the simulation
-    confidence_level: float
-
-    def __init__(
-        self,
-        model: T_LearnerDF,
-        sample: Sample,
-        *,
-        confidence_level: float = 0.95,
-        n_jobs: Optional[int] = None,
-        shared_memory: Optional[bool] = None,
-        pre_dispatch: Optional[Union[str, int]] = None,
-        verbose: Optional[int] = None,
-    ) -> None:
-        """
-        :param model: a fitted learner to use for calculating simulated outputs
-        :param sample: the sample to be used for baseline calculations and simulations
-        :param confidence_level: the width :math:`\\alpha` of the confidence interval
-            to be estimated for simulation results
-        """
-        super().__init__(
-            n_jobs=n_jobs,
-            shared_memory=shared_memory,
-            pre_dispatch=pre_dispatch,
-            verbose=verbose,
-        )
-
-        if not isinstance(model, self._expected_learner_type()):
-            raise TypeError(
-                "arg model must be a learner of type "
-                f"{self._expected_learner_type().__name__}."
-            )
-
-        if not model.is_fitted:
-            raise ValueError("arg model must be fitted")
-
-        if isinstance(sample.target_name, list):
-            raise NotImplementedError("multi-output simulations are not supported")
-
-        if not 0.0 < confidence_level < 1.0:
-            raise ValueError(
-                f"arg confidence_level={confidence_level} "
-                "must range between 0.0 and 1.0 (exclusive)"
-            )
-
-        self.model = model
-        self.sample = sample
-        self.output_name = sample.target_name
-        self.confidence_level = confidence_level
-
-    # add parallelization parameters to __init__ docstring
-    __init__.__doc__ = cast(str, __init__.__doc__) + cast(
-        str, ParallelizableMixin.__init__.__doc__
-    )
-
-    def simulate_feature(
-        self,
-        feature_name: str,
-        *,
-        partitioner: Partitioner[T_Values],
-    ) -> UnivariateSimulationResult[T_Values]:
-        """
-        Simulate the average target uplift when fixing the value of the given feature
-        across all observations.
-
-        :param feature_name: the feature to run the simulation for
-        :param partitioner: the partitioner of feature values to run simulations for
-        :return: a mapping of output names to simulation results
-        """
-
-        sample = self.sample
-
-        mean, sem = self._simulate_feature_with_values(
-            feature_name=feature_name,
-            simulation_values=partitioner.fit(
-                sample.features.loc[:, feature_name]
-            ).partitions_,
-        )
-        return UnivariateSimulationResult(
-            partitioner=partitioner,
-            mean=mean,
-            sem=sem,
-            feature_name=feature_name,
-            output_name=self.output_name,
-            output_unit=self.output_unit,
-            baseline=self.baseline(),
-            confidence_level=self.confidence_level,
-        )
-
-    @property
-    @abstractmethod
-    def output_unit(self) -> str:
-        """
-        Unit of the output values calculated by the simulation.
-        """
-
-    def baseline(self) -> float:
-        """
-        Calculate the expectation value of the simulation result, based on historically
-        observed actuals.
-
-        :return: the expectation value of the simulation results
-        """
-        return self.expected_output()
-
-    @abstractmethod
-    def expected_output(self) -> float:
-        """
-        Calculate the expectation value of the actual model output, based on
-        historically observed actuals.
-
-        :return: the expectation value of the actual model output
-        """
-        pass
-
-    @staticmethod
-    @abstractmethod
-    def _expected_learner_type() -> Type[T_LearnerDF]:
-        pass
-
-    @staticmethod
-    @abstractmethod
-    def _simulate(
-        model: T_LearnerDF, x: pd.DataFrame, name: str, value: Any
-    ) -> Tuple[float, float]:
-        pass
-
-    @staticmethod
-    def _set_constant_feature_value(
-        x: pd.DataFrame, feature_name: str, value: Any
-    ) -> pd.DataFrame:
-        return x.assign(
-            **{
-                feature_name: np.full(
-                    shape=len(x),
-                    fill_value=value,
-                    dtype=x.loc[:, feature_name].dtype,
-                )
-            }
-        )
-
-    @staticmethod
-    def _aggregate_simulation_results(predictions: pd.Series) -> Tuple[float, float]:
-        # generate summary stats for a series of predictions
-        return predictions.mean(), predictions.sem()
-
-    def _simulate_feature_with_values(
-        self,
-        feature_name: str,
-        simulation_values: Sequence[T_Values],
-    ) -> Tuple[Sequence[float], Sequence[float]]:
-        """
-        Run a simulation on a feature.
-
-        For each simulation value, compute the mean and sem of predictions when
-        substituting the value for the feature being simulated.
-
-        :param feature_name: name of the feature to use in the simulation
-        :param simulation_values: values to use in the simulation
-        :return: a tuple with mean predictions and standard errors of mean predictions
-            for each partition
-        """
-
-        if feature_name not in self.sample.features.columns:
-            raise ValueError(f"feature not in sample: {feature_name}")
-
-        # for a list of values to be simulated, calculate a sequence of mean predictions
-        # and a sequence of standard errors of those means
-        features = self.sample.features
-
-        outputs_mean_sem: Iterable[Tuple[float, float]] = JobRunner.from_parallelizable(
-            self
-        ).run_jobs(
-            Job.delayed(self._simulate)(self.model, features, feature_name, value)
-            for value in simulation_values
-        )
-
-        outputs_mean, outputs_sem = zip(*outputs_mean_sem)
-        return outputs_mean, outputs_sem
-
-
->>>>>>> c9f4dd76
 @inheritdoc(match="[see superclass]")
 class UnivariateProbabilitySimulator(BaseUnivariateSimulator[ClassifierDF]):
     """
@@ -475,35 +143,6 @@
         )
 
 
-<<<<<<< HEAD
-=======
-class _UnivariateRegressionSimulator(
-    BaseUnivariateSimulator[RegressorDF], metaclass=ABCMeta
-):
-    def expected_output(self) -> float:
-        """
-        Calculate the mean of actually observed values for the target.
-
-        :return: mean observed value of the target
-        """
-        return cast(float, self.sample.target.mean())
-
-    @staticmethod
-    def _expected_learner_type() -> Type[RegressorDF]:
-        return RegressorDF
-
-    @staticmethod
-    def _simulate(
-        model: RegressorDF, x: pd.DataFrame, name: str, value: Any
-    ) -> Tuple[float, float]:
-        predictions = model.predict(
-            X=BaseUnivariateSimulator._set_constant_feature_value(x, name, value)
-        )
-        assert predictions.ndim == 1, "single-target regressor required"
-        return BaseUnivariateSimulator._aggregate_simulation_results(predictions)
-
-
->>>>>>> c9f4dd76
 @inheritdoc(match="[see superclass]")
 class UnivariateTargetSimulator(UnivariateRegressionSimulator):
     """
@@ -617,13 +256,8 @@
         return 0.0
 
     def simulate_feature(
-<<<<<<< HEAD
-        self, feature_name: str, *, partitioner: Partitioner[T_Partition]
-    ) -> UnivariateSimulationResult[T_Partition]:
-=======
         self, feature_name: str, *, partitioner: Partitioner[T_Values]
     ) -> UnivariateSimulationResult[T_Values]:
->>>>>>> c9f4dd76
         """[see superclass]"""
 
         result = super().simulate_feature(
