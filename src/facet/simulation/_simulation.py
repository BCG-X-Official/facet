--- conflicted
+++ resolved
@@ -49,27 +49,12 @@
     "UnivariateUpliftSimulator",
 ]
 
-<<<<<<< HEAD
-=======
-#
-# Constants
-#
-
-# if True, use the full available sample to carry out simulations; otherwise only
-# use the train sample of each fold
-_SIMULATE_FULL_SAMPLE = True
->>>>>>> 109af2b8
-
 #
 # Type variables
 #
 
 T_LearnerPipelineDF = TypeVar("T_LearnerPipelineDF", bound=LearnerPipelineDF)
 T_Partition = TypeVar("T_Partition")
-<<<<<<< HEAD
-
-=======
->>>>>>> 109af2b8
 
 #
 # Ensure all symbols introduced below are included in __all__
@@ -114,7 +99,6 @@
 
     #: name of the simulated feature
     feature_name: str
-<<<<<<< HEAD
 
     #: name of the target for which outputs are simulated
     output_name: str
@@ -129,22 +113,6 @@
     #: determined by bootstrapping, with :math:`0 < \alpha < 1`
     confidence_level: float
 
-=======
-
-    #: name of the target for which outputs are simulated
-    output_name: str
-
-    #: the unit of the simulated outputs (e.g., uplift or class probability)
-    output_unit: str
-
-    #: the average observed actual output, acting as the baseline of the simulation
-    baseline: float
-
-    #: the width :math:`\alpha` of the confidence interval \
-    #: determined by bootstrapping, with :math:`0 < \alpha < 1`
-    confidence_level: float
-
->>>>>>> 109af2b8
     #: the partitioner used to generate feature values to be simulated
     partitioner: Partitioner
 
@@ -340,7 +308,6 @@
         )
 
     def simulate_actuals(self) -> pd.Series:
-<<<<<<< HEAD
         r"""
         For each test split :math:`\mathrm{T}_i` in this simulator's
         :attr:`.crossfit`, predict the outputs for all test samples given their actual
@@ -353,18 +320,6 @@
         method :meth:`.simulate_features`.
 
         :return: series mapping split IDs to deviations of simulated mean outputs
-=======
-        """
-        Run a simulation by predicting the outputs based on the actual feature values
-        across all splits of the crossfit.
-
-        The spread and offset of this actual simulation is an indication of how the
-        bias of the model underlying the simulation contributes to the uncertainty of
-        simulations produced with method :meth:`.simulate_features`.
-
-        :return: series mapping split IDs to simulation results based on actual \
-            feature values
->>>>>>> 109af2b8
         """
 
         sample = self.crossfit.sample_
@@ -381,14 +336,7 @@
                 for subsample in (sample.subsample(iloc=test_indices),)
             )
 
-<<<<<<< HEAD
         return pd.Series(data=result, name=COL_OUTPUT).rename_axis(index=IDX_SPLIT)
-=======
-        return pd.Series(
-            data=result,
-            name=COL_OUTPUT,
-        ).rename_axis(index=IDX_SPLIT)
->>>>>>> 109af2b8
 
     @property
     @abstractmethod
@@ -397,22 +345,12 @@
         Unit of the output values calculated by the simulation
         """
 
-<<<<<<< HEAD
     def baseline(self) -> float:
         """
         Calculate the expectation value of the simulation result, based on historically
         observed actuals
 
         :return: the expectation value of the simulation results
-=======
-    @abstractmethod
-    def baseline(self) -> float:
-        """
-        Calculate the expectation value of the outputs, based on historically observed
-        actuals
-
-        :return: the expectation value of the outputs
->>>>>>> 109af2b8
         """
         return self.expected_output()
 
@@ -480,11 +418,7 @@
         subsample: Sample,
         feature_name: str,
         simulated_values: Optional[Sequence[Any]],
-<<<<<<< HEAD
         simulate_fn: Callable[[LearnerDF, pd.DataFrame], float],
-=======
-        simulate_fn: Callable[[LearnerDF, pd.DataFrame, pd.Series], float],
->>>>>>> 109af2b8
     ) -> np.ndarray:
         # for a list of values to be simulated, return a list of absolute target changes
 
@@ -492,11 +426,6 @@
         features = subsample.features
         feature_dtype = features.loc[:, feature_name].dtype
 
-<<<<<<< HEAD
-=======
-        actual_outcomes = subsample.target
-
->>>>>>> 109af2b8
         return np.array(
             [
                 simulate_fn(
@@ -510,10 +439,6 @@
                             )
                         }
                     ),
-<<<<<<< HEAD
-=======
-                    actual_outcomes,
->>>>>>> 109af2b8
                 )
                 for value in simulated_values
             ]
@@ -561,11 +486,7 @@
         """[see superclass]"""
         return f"probability({self._positive_class()})"
 
-<<<<<<< HEAD
     def expected_output(self) -> float:
-=======
-    def baseline(self) -> float:
->>>>>>> 109af2b8
         """
         Calculate the actual observed frequency of the positive class as the baseline
         of the simulation
@@ -632,12 +553,7 @@
 @inheritdoc(match="[see superclass]")
 class UnivariateTargetSimulator(_UnivariateRegressionSimulator):
     """
-<<<<<<< HEAD
     Univariate simulation of the absolute output of a regression model.
-=======
-    Univariate simulation for absolute output values for the target of a regression
-    model.
->>>>>>> 109af2b8
 
     The simulation is carried out for one specific feature `x[i]` of a model, and for a
     range of values `v[1]`, …, `v[n]` for `f`, determined by a :class:`.Partitioning`
@@ -648,17 +564,10 @@
     observations, i.e., assuming that feature `x[i]` has the constant value `v[j]`.
 
     Then all regressors of a :class:`LearnerCrossfit` are used in turn to each predict
-<<<<<<< HEAD
     the output for all observations, and the mean of the predicted outputs is calculated
     for each regressor and value `v[j]`. The simulation result is a set of `n`
     distributions of mean predicted targets across regressors -- one distribution for
     each `v[j]`.
-=======
-    the output for all observations, and the mean of the predicted outputs across all
-    observations is calculated for each regressor and value `v[j]`.
-    The simulation result is a set of `n` distributions of mean predicted targets
-    across all regressors -- one distribution for each `v[j]`.
->>>>>>> 109af2b8
 
     Note that sample weights are not taken into account for simulations; each
     observation has the same weight in the simulation even if different weights
@@ -670,44 +579,11 @@
         """[see superclass]"""
         return f"Mean predicted target ({self.crossfit.sample_.target_name})"
 
-<<<<<<< HEAD
-=======
-    def baseline(self) -> float:
-        """
-        The baseline of uplift simulations is always ``0.0``
-        """
-        return 0.0
-
-    @staticmethod
-    def _expected_pipeline_type() -> Type[RegressorPipelineDF]:
-        return RegressorPipelineDF
-
-    @staticmethod
-    def _simulate(
-        model: RegressorPipelineDF, x: pd.DataFrame, actual_outcomes: pd.Series
-    ) -> float:
-        return model.predict(x).mean(axis=0) - actual_outcomes.mean(axis=0)
-
-    @staticmethod
-    def _simulate_actuals(model: RegressorPipelineDF, subsample: Sample) -> float:
-        # return relative difference between actual and predicted target
-        return (
-            model.predict(X=subsample.features).mean(axis=0)
-            / subsample.target.mean(axis=0)
-            - 1.0
-        )
-
->>>>>>> 109af2b8
 
 @inheritdoc(match="[see superclass]")
 class UnivariateUpliftSimulator(_UnivariateRegressionSimulator):
     """
-<<<<<<< HEAD
     Univariate simulation of the relative uplift of the output of a regression model.
-=======
-    Univariate simulation for absolute output values for the target of a regression
-    model.
->>>>>>> 109af2b8
 
     The simulation is carried out for one specific feature `x[i]` of a model, and for a
     range of values `v[1]`, …, `v[n]` for `f`, determined by a :class:`.Partitioning`
@@ -718,18 +594,11 @@
     observations, i.e., assuming that feature `x[i]` has the constant value `v[j]`.
 
     Then all regressors of a :class:`LearnerCrossfit` are used in turn to each predict
-<<<<<<< HEAD
     the output for all observations, and the mean of the predicted outputs is calculated
     for each regressor and value `v[j]`. The simulation result is a set of `n`
     distributions of mean predicted target uplifts across regressors, i.e. the mean
     predicted difference of the historical expectation value of the target --
     one distribution for each `v[j]`.
-=======
-    the output for all observations, and the mean of the predicted outputs across all
-    observations is calculated for each regressor and value `v[j]`.
-    The simulation result is a set of `n` distributions of mean predicted targets
-    across all regressors -- one distribution for each `v[j]`.
->>>>>>> 109af2b8
 
     Note that sample weights are not taken into account for simulations; each
     observation has the same weight in the simulation even if different weights
