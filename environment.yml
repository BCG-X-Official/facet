--- conflicted
+++ resolved
@@ -4,21 +4,6 @@
   - bcg_gamma
 dependencies:
   # run
-<<<<<<< HEAD
-  - boruta_py ~= 0.3
-  - gamma-pytools >= 2.1rc1, <3a
-  - joblib ~= 1.2
-  - lightgbm ~= 3.3.4
-  - matplotlib ~= 3.6.3
-  - numpy ~= 1.23.5
-  - pandas ~= 1.5.3
-  - python ~= 3.9.15
-  - scikit-learn ~= 1.2.0
-  - scipy ~= 1.10.0
-  - shap ~= 0.41
-  - sklearndf ~= 2.2.dev
-  - typing_extensions ~= 4.3
-=======
   - boruta_py         ~= 0.3
   - gamma-pytools     >= 2.1rc2, <3a
   - joblib            ~= 1.2
@@ -31,7 +16,7 @@
   - scipy             ~= 1.10
   - shap              ~= 0.41
   - sklearndf         >= 2.2rc, < 3a
->>>>>>> 1ca9a6aa
+  - typing_extensions ~= 4.3
   # build/test
   - conda-build  ~= 3.23.3
   - conda-verify ~= 3.1.1
