--- conflicted
+++ resolved
@@ -5,11 +5,7 @@
 dependencies:
   # run
   - boruta_py ~= 0.3
-<<<<<<< HEAD
   - gamma-pytools >= 2.1rc, <3a
-=======
-  - gamma-pytools ~= 2.1rc
->>>>>>> fae8b822
   - joblib ~= 1.1
   - lightgbm ~= 3.3
   - matplotlib ~= 3.5
@@ -19,12 +15,8 @@
   - scikit-learn ~= 1.1
   - scipy ~= 1.8
   - shap ~= 0.41
-<<<<<<< HEAD
-  - sklearndf ~= 2.0
+  - sklearndf ~= 2.2.dev
   - typing_extensions ~= 4.3
-=======
-  - sklearndf ~= 2.2.dev
->>>>>>> fae8b822
   # build/test
   - conda-build ~= 3.21
   - conda-verify ~= 3.1
