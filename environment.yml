--- conflicted
+++ resolved
@@ -5,18 +5,7 @@
 dependencies:
   # run
   - boruta_py ~= 0.3
-<<<<<<< HEAD
-  - gamma-pytools >= 2.1rc, <3a
-  - joblib ~= 1.1
-  - lightgbm ~= 3.3
-  - matplotlib ~= 3.5
-  - numpy ~= 1.22
-  - pandas ~= 1.4
-  - python ~= 3.9
-  - scikit-learn ~= 1.1
-  - scipy ~= 1.8
-=======
-  - gamma-pytools ~= 2.1rc1
+  - gamma-pytools >= 2.1rc1, <3a
   - joblib ~= 1.2
   - lightgbm ~= 3.3.4
   - matplotlib ~= 3.6.3
@@ -25,7 +14,6 @@
   - python ~= 3.9.15
   - scikit-learn ~= 1.2.0
   - scipy ~= 1.10.0
->>>>>>> ba75e840
   - shap ~= 0.41
   - sklearndf ~= 2.2.dev
   - typing_extensions ~= 4.3
