--- conflicted
+++ resolved
@@ -32,16 +32,10 @@
   - tox ~= 3.24
   - yaml ~= 0.2
   # sphinx
-<<<<<<< HEAD
-  - sphinx ~= 4.5
-  - sphinx-autodoc-typehints ~= 1.12
-  - nbsphinx ~= 0.8.9
-=======
   - nbsphinx ~= 0.8.9
   - sphinx ~= 4.5
   - sphinx-autodoc-typehints ~= 1.19
   - pydata-sphinx-theme ~= 0.8.1
->>>>>>> 487b13d9
   # notebooks
   - jupyterlab ~= 3.2
   - openpyxl ~= 3.0
