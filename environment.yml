name: facet-develop
channels:
  - conda-forge
  - bcg_gamma
dependencies:
  # run
  - boruta_py ~= 0.3
<<<<<<< HEAD
  - gamma-pytools >= 2dev7, <3a
=======
  - gamma-pytools >= 2.0.dev8, <3 a
>>>>>>> 30f6a4da
  - joblib ~= 1.1
  - lightgbm ~= 3.3
  - matplotlib ~= 3.5
  - numpy ~= 1.22
  - pandas ~= 1.4
  - python ~= 3.8.12
  - scikit-learn ~= 1.0.2
  - scipy ~= 1.8
  - shap ~=0.40
  - sklearndf >= 2.0.dev3, < 3a
  # build/test
  - black ~= 22.1
  - conda-build ~= 3.21
  - conda-verify ~= 3.1
  - docutils ~= 0.17
  - flit ~= 3.0
  - isort ~= 5.10
  - jinja2 ~= 2.11
  - markupsafe < 2.1  # markupsafe 2.1 breaks support for jinja2
  - m2r ~= 0.2
  - mypy ~= 0.931
  - pluggy ~= 0.13
  - pre-commit ~= 2.17
  - pydata-sphinx-theme ~= 0.7
  - pytest ~= 5.4
  - pytest-cov ~= 2.12
  - pyyaml ~= 5.4
  - sphinx ~= 4.4
  - sphinx-autodoc-typehints ~= 1.12
  - toml ~= 0.10
  - tox ~= 3.24
  - yaml ~= 0.2
  # notebooks
  - jupyterlab ~= 3.2
  - nbclassic ~= 0.3
  - nbsphinx ~= 0.8.8
  - openpyxl ~= 3.0
  - seaborn ~= 0.11<|MERGE_RESOLUTION|>--- conflicted
+++ resolved
@@ -5,11 +5,7 @@
 dependencies:
   # run
   - boruta_py ~= 0.3
-<<<<<<< HEAD
-  - gamma-pytools >= 2dev7, <3a
-=======
   - gamma-pytools >= 2.0.dev8, <3 a
->>>>>>> 30f6a4da
   - joblib ~= 1.1
   - lightgbm ~= 3.3
   - matplotlib ~= 3.5
