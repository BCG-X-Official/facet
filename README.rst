.. image:: _static/Gamma_Facet_Logo_RGB_LB.svg

|

*facet* is an open source library for human-explainable AI.
It combines sophisticated model inspection and model-based simulation to enable better 
explanations of your supervised machine learning models.

*facet* is composed of the following key components:

+----------------+---------------------------------------------------------------------+
| |inspect|      | **Model Inspection**                                                |
|                |                                                                     |
|                | *facet* introduces a new algorithm to quantify dependencies and     |
|                | interactions between features in ML models.                         |
|                | This new tool for human-explainable AI adds a new, global           |
|                | perspective to the observation-level explanations provided by the   |
|                | popular `SHAP <https://shap.readthedocs.io/en/latest/>`_ approach.  |
|                | To learn more about *facet*’s model inspection capabilities, see the|
|                | getting started example below.                                      |
+----------------+---------------------------------------------------------------------+
| |sim|          | **Model Simulation**                                                |
|                |                                                                     |
|                | *facet*’s model simulation algorithms use ML models for             |
|                | *virtual experiments* to help identify scenarios that optimise      |
|                | predicted outcomes.                                                 |
|                | To quantify the uncertainty in simulations, *facet* utilises a range|
|                | of bootstrapping algorithms including stationary and stratified     |
|                | bootstraps.                                                         |
|                | For an example of *facet*’s bootstrap simulations, see the getting  |
|                | started example below.                                              |
+----------------+---------------------------------------------------------------------+
| |pipe|         | **Enhanced Machine Learning Workflow**                              |
| |spacer|       |                                                                     |
|                | *facet* offers an efficient and transparent machine learning        |
|                | workflow, enhancing                                                 |
|                | `scikit-learn <https://scikit-learn.org/stable/index.html>`_'s      |
|                | tried and tested pipelining paradigm with new capabilities for model|
|                | selection, inspection, and simulation.                              |
|                | *facet* also introduces                                             |
|                | `sklearndf <https://github.com/BCG-Gamma/sklearndf>`_, an augmented |
|                | version of *scikit-learn* with enhanced support for *pandas* data   |
|                | frames that ensures end-to-end traceability of features.            |
+----------------+---------------------------------------------------------------------+

|azure_pypi| |azure_conda| |azure_devops_master_ci| |code_cov|
|python_versions| |code_style| |made_with_sphinx_doc| |License_badge|

Installation
---------------------

*facet* supports both PyPI and Anaconda.

Anaconda
~~~~~~~~~~~~~~~~~~~~~

.. code-block:: RST

    conda install gamma-facet

Pip
~~~~~~~~~~~

.. code-block:: RST

    pip install gamma-facet

Quickstart
----------------------

The following quickstart guide provides a minimal example workflow to get up and running
with *facet*.

Enhanced Machine Learning Workflow
~~~~~~~~~~~~~~~~~~~~~~~~~~~~~~~~~~

.. code-block:: Python

    # standard imports
    import pandas as pd
    from sklearn.datasets import load_boston
    from sklearn.model_selection import RepeatedKFold

    # some helpful imports from sklearndf
    from sklearndf.pipeline import RegressorPipelineDF
    from sklearndf.regression import RandomForestRegressorDF

    # relevant FACET imports
    from facet.data import Sample
    from facet.selection import LearnerRanker, LearnerGrid

    # load Boston housing dataset
    boston = load_boston()
    boston_df = pd.DataFrame(data=boston.data, columns=boston.feature_names).assign(
        MEDIAN_HOUSE_PRICE=boston.target
    )

    # create FACET sample object
    boston_sample = Sample(observations=boston_df, target_name="MEDIAN_HOUSE_PRICE")

    # create a (trivial) pipeline for a random forest regressor
    rnd_forest_reg = RegressorPipelineDF(
        regressor=RandomForestRegressorDF(random_state=42)
    )

    # define grid of models which are "competing" against each other
    rnd_forest_grid = [
        LearnerGrid(
            pipeline=rnd_forest_reg,
            learner_parameters={
                "min_samples_leaf": [8, 11, 15]
            }
        ),
    ]

    # create repeated k-fold CV iterator
    rkf_cv = RepeatedKFold(n_splits=5, n_repeats=10, random_state=42)

    # rank your models by performance (default is variance explained)
    ranker = LearnerRanker(
        grids=rnd_forest_grid, cv=rkf_cv, n_jobs=-3
    ).fit(sample=boston_sample)

    # get summary report
    ranker.summary_report()

.. image:: _static/ranker_summary.png
   :width: 600

Model Inspection
~~~~~~~~~~~~~~~~~~~~~~~~~~~~~

<<<<<<< HEAD
Facet implements several model inspection methods for
[LINK: scikit-learn] estimators.
=======
*facet* implements several model inspection methods for
`scikit-learn <https://scikit-learn.org/stable/index.html>`_ estimators.
>>>>>>> 10f1d35e
Fundamentally, facet enables post-hoc model inspection by breaking down the interaction
effects of the features used for model training:

- **Redundancy**
  represents how much information is shared between two features' contributions to
  the model predictions. For example, temperature and pressure in a pressure cooker are
  redundant features for predicting cooking time since pressure will rise relative to
  the temperature, and vice versa. Therefore, knowing just one of either temperature or
  pressure will likely enable the same predictive accuracy. Redundancy is expressed as
  a percentage ranging from 0% (full uniqueness) to 100% (full redundancy).

- **Synergy**
  represents how much the combined information of two features contributes to
  the model predictions. For example, given features X and Y as
  coordinates on a chess board, the colour of a square can only be predicted when
  considering X and Y in combination. Synergy is expressed as a
  percentage ranging from 0% (full autonomy) to 100% (full synergy).


.. code-block:: Python

    # fit the model inspector
    from facet.inspection import LearnerInspector
    inspector = LearnerInspector()
    inspector.fit(crossfit=ranker.best_model_crossfit_)

    # visualise redundancy as a matrix
    from pytools.viz.matrix import MatrixDrawer
    redundancy_matrix = inspector.feature_redundancy_matrix()
    MatrixDrawer(style="matplot%").draw(redundancy_matrix, title="Redundancy Matrix")

.. image:: _static/redundancy_matrix.png
    :width: 600

We can also better visualize redundancy as a dendrogram so we can identify clusters of
features with redundancy.

.. code-block:: Python

    # visualise redundancy using a dendrogram
    from pytools.viz.dendrogram import DendrogramDrawer
    redundancy = inspector.feature_redundancy_linkage()
    DendrogramDrawer().draw(data=redundancy, title="Redundancy Dendrogram")

.. image:: _static/redundancy_dendrogram.png
    :width: 600

For feature synergy, we can get a similar picture

.. code-block:: Python

    # visualise synergy as a matrix
    synergy_matrix = inspector.feature_synergy_matrix()
    MatrixDrawer(style="matplot%").draw(synergy_matrix, title="Synergy Matrix")

.. image:: _static/synergy_matrix.png
    :width: 600

Please see the [LINK: API reference] for more detail.

Model Simulation
~~~~~~~~~~~~~~~~~~

.. code-block:: Python

    # FACET imports
    from facet.validation import BootstrapCV
    from facet.crossfit import LearnerCrossfit
    from facet.simulation import UnivariateUpliftSimulator
    from facet.simulation.partition import ContinuousRangePartitioner
    from facet.simulation.viz import SimulationDrawer

    # create bootstrap CV iterator
    bscv = BootstrapCV(n_splits=1000, random_state=42)

    # create a bootstrap CV crossfit for simulation using best model
    boot_crossfit = LearnerCrossfit(
        pipeline=ranker.best_model_,
        cv=bscv,
        n_jobs=-3,
        verbose=False,
    ).fit(sample=boston_obs)

    SIM_FEAT = "LSTAT"
    simulator = UnivariateUpliftSimulator(crossfit=boot_crossfit, n_jobs=3)

    # split the simulation range into equal sized partitions
    partitioner = ContinuousRangePartitioner()

    # run the simulation
    simulation = simulator.simulate_feature(feature_name=SIM_FEAT, partitioner=partitioner)

    # visualise results
    SimulationDrawer().draw(data=simulation, title=SIM_FEAT)

.. image:: _static/simulation_output.png

Download the getting started tutorial and explore *facet* for yourself here: |binder|

Contributing
---------------------------

*facet* is stable and is being supported long-term.

Contributions to *facet* are welcome and appreciated.
For any bug reports or feature requests/enhancements please use the appropriate
`GitHub form <https://github.com/BCG-Gamma/facet/issues>`_, and if you wish to do so,
please open a PR addressing the issue.

We do ask that for any major changes please discuss these with us first via an issue or
using our team email: FacetTeam <at> bcg <dot> com.

For further information on contributing please see our [LINK: contribution-guide].

License
---------------------------

*facet* is licensed under Apache 2.0 as described in the
`LICENSE <https://github.com/BCG-Gamma/facet/LICENSE>`_ file.

Acknowledgements
---------------------------

*facet* is built on top of two popular packages for Machine Learning:

The [LINK: scikit-learn] learners and
pipelining make up implementation of the underlying algorithms. Moreover, we tried
to design the facet API to align with the scikit-learn API.

The `shap <https://github.com/slundberg/shap>`_ implementation is used to estimate the
shapley vectors which *facet* then decomposes into synergy, redundancy, and independence
vectors.

BCG GAMMA
---------------------------

<<<<<<< HEAD
If you would like to know more about the team behind Facet please see our [LINK: about_us] page.
=======
If you would like to know more about the team behind *facet* please see our
:ref:`about_us` page.
>>>>>>> 10f1d35e

We are always on the lookout for passionate and talented data scientists to join the
BCG GAMMA team. If you would like to know more you can find out about
`BCG GAMMA <https://www.bcg.com/en-gb/beyond-consulting/bcg-gamma/default>`_,
or have a look at
`career opportunities <https://www.bcg.com/en-gb/beyond-consulting/bcg-gamma/careers>`_.

.. |pipe| image:: _static/icons/pipe_icon.png
   :width: 64px
   :class: facet_icon

.. |inspect| image:: _static/icons/inspect_icon.png
   :width: 64px
   :class: facet_icon

.. |sim| image:: _static/icons/sim_icon.png
    :width: 64px
    :class: facet_icon

.. |spacer| unicode:: 0x2028 0x2003 0x2003 0x2003 0x2003 0x2003 0x2003

.. |azure_conda| image:: https://
   :target: https://

.. |azure_pypi| image:: https://
   :target: https://

.. |azure_devops_master_ci| image:: https://
   :target: https://

.. |code_cov| image:: https://
   :target: https://

.. |python_versions| image:: https://img.shields.io/badge/python-3.7|3.8-blue.svg
   :target: https://www.python.org/downloads/release/python-380/

.. |code_style| image:: https://img.shields.io/badge/code%20style-black-000000.svg
   :target: https://github.com/psf/black

.. |made_with_sphinx_doc| image:: https://img.shields.io/badge/Made%20with-Sphinx-1f425f.svg
   :target: https://www.sphinx-doc.org/

.. |license_badge| image:: https://img.shields.io/badge/License-Apache%202.0-olivegreen.svg
   :target: https://opensource.org/licenses/Apache-2.0

.. |binder| image:: https://mybinder.org/badge_logo.svg
   :target: https://mybinder.org/<|MERGE_RESOLUTION|>--- conflicted
+++ resolved
@@ -130,13 +130,9 @@
 Model Inspection
 ~~~~~~~~~~~~~~~~~~~~~~~~~~~~~
 
-<<<<<<< HEAD
-Facet implements several model inspection methods for
+*facet* implements several model inspection methods for
 [LINK: scikit-learn] estimators.
-=======
-*facet* implements several model inspection methods for
-`scikit-learn <https://scikit-learn.org/stable/index.html>`_ estimators.
->>>>>>> 10f1d35e
+
 Fundamentally, facet enables post-hoc model inspection by breaking down the interaction
 effects of the features used for model training:
 
@@ -273,12 +269,7 @@
 BCG GAMMA
 ---------------------------
 
-<<<<<<< HEAD
-If you would like to know more about the team behind Facet please see our [LINK: about_us] page.
-=======
-If you would like to know more about the team behind *facet* please see our
-:ref:`about_us` page.
->>>>>>> 10f1d35e
+If you would like to know more about the team behind *facet* please see our [LINK: about_us] page.
 
 We are always on the lookout for passionate and talented data scientists to join the
 BCG GAMMA team. If you would like to know more you can find out about
