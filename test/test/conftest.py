import logging
from typing import Any, Dict, List, Mapping, Optional, Sequence, Set, Tuple

import numpy as np
import pandas as pd
import pytest
from numpy.testing import assert_array_almost_equal, assert_array_equal
from sklearn import datasets
from sklearn.model_selection import BaseCrossValidator, GridSearchCV, KFold
from sklearn.utils import Bunch

from sklearndf import TransformerDF
from sklearndf.classification import RandomForestClassifierDF
from sklearndf.pipeline import ClassifierPipelineDF, RegressorPipelineDF
from sklearndf.regression import (
    SVRDF,
    AdaBoostRegressorDF,
    DecisionTreeRegressorDF,
    ExtraTreeRegressorDF,
    LinearRegressionDF,
    RandomForestRegressorDF,
)
from sklearndf.regression.extra import LGBMRegressorDF
from sklearndf.transformation import (
    ColumnTransformerDF,
    OneHotEncoderDF,
    SimpleImputerDF,
)

import facet
from facet.data import Sample
from facet.inspection import LearnerInspector, TreeExplainerFactory
<<<<<<< HEAD
from facet.selection import LearnerRanker, MultiEstimatorParameterSpace, ParameterSpace
=======
from facet.selection import ModelSelector, MultiEstimatorParameterSpace, ParameterSpace
>>>>>>> 328f997d
from facet.validation import BootstrapCV, StratifiedBootstrapCV

logging.basicConfig(level=logging.DEBUG)
log = logging.getLogger(__name__)

# print the FACET logo
print(facet.__logo__)

# disable SHAP debugging messages
logging.getLogger("shap").setLevel(logging.WARNING)

# configure pandas text output
pd.set_option("display.width", None)  # get display width from terminal
pd.set_option("display.precision", 3)  # 3 digits precision for easier readability

K_FOLDS = 5
N_BOOTSTRAPS = 30

STEP_IMPUTE = "impute"
STEP_ONE_HOT_ENCODE = "one-hot-encode"


@pytest.fixture
def boston_target() -> str:
    return "price"


@pytest.fixture
def iris_target_name() -> str:
    return "species"


@pytest.fixture
def n_jobs() -> int:
    return -1


@pytest.fixture
def cv_kfold() -> KFold:
    # define a CV
    return KFold(n_splits=K_FOLDS)


@pytest.fixture
def cv_bootstrap() -> BaseCrossValidator:
    # define a CV
    return BootstrapCV(n_splits=N_BOOTSTRAPS, random_state=42)


@pytest.fixture
def cv_stratified_bootstrap() -> BaseCrossValidator:
    # define a CV
    return StratifiedBootstrapCV(n_splits=N_BOOTSTRAPS, random_state=42)


@pytest.fixture
def regressor_parameters(
    simple_preprocessor: TransformerDF,
) -> MultiEstimatorParameterSpace[RegressorPipelineDF]:
    random_state = {"random_state": 42}

    space_1 = ParameterSpace(
        RegressorPipelineDF(
            preprocessing=simple_preprocessor, regressor=LGBMRegressorDF(**random_state)
        )
    )
    space_1.regressor.max_depth = [5, 10]
    space_1.regressor.min_split_gain = [0.1, 0.2]
    space_1.regressor.num_leaves = [50, 100, 200]

    space_2 = ParameterSpace(
        RegressorPipelineDF(
            preprocessing=simple_preprocessor,
            regressor=AdaBoostRegressorDF(**random_state),
        )
    )
    space_2.regressor.n_estimators = [50, 80]

    space_3 = ParameterSpace(
        RegressorPipelineDF(
            preprocessing=simple_preprocessor,
            regressor=RandomForestRegressorDF(**random_state),
        )
    )
    space_3.regressor.n_estimators = [50, 80]

    space_4 = ParameterSpace(
        RegressorPipelineDF(
            preprocessing=simple_preprocessor,
            regressor=DecisionTreeRegressorDF(**random_state),
        )
    )
    space_4.regressor.max_depth = [0.5, 1.0]
    space_4.regressor.max_features = [0.5, 1.0]

    space_5 = ParameterSpace(
        RegressorPipelineDF(
            preprocessing=simple_preprocessor,
            regressor=ExtraTreeRegressorDF(**random_state),
        )
    )
    space_5.regressor.max_depth = [5, 10, 12]

    space_6 = ParameterSpace(
        RegressorPipelineDF(preprocessing=simple_preprocessor, regressor=SVRDF())
    )
    space_6.regressor.gamma = [0.5, 1]
    space_6.regressor.C = [50, 100]

    space_7 = ParameterSpace(
        RegressorPipelineDF(
            preprocessing=simple_preprocessor, regressor=LinearRegressionDF()
        )
    )
    space_7.regressor.normalize = [False, True]

    return MultiEstimatorParameterSpace(
        space_1,
        space_2,
        space_3,
        space_4,
        space_5,
        space_6,
        space_7,
    )


@pytest.fixture
def regressor_selector(
    cv_kfold: KFold,
    regressor_parameters: MultiEstimatorParameterSpace[RegressorPipelineDF],
    sample: Sample,
    n_jobs: int,
<<<<<<< HEAD
) -> LearnerRanker[RegressorPipelineDF, GridSearchCV]:
    return LearnerRanker(
=======
) -> ModelSelector[RegressorPipelineDF, GridSearchCV]:
    return ModelSelector(
>>>>>>> 328f997d
        searcher_type=GridSearchCV,
        parameter_space=regressor_parameters,
        cv=cv_kfold,
        scoring="r2",
        n_jobs=n_jobs,
    ).fit(sample=sample)


PARAM_CANDIDATE__ = "param_candidate__"


@pytest.fixture
def best_lgbm_model(
<<<<<<< HEAD
    regressor_ranker: LearnerRanker[RegressorPipelineDF, GridSearchCV],
=======
    regressor_selector,
>>>>>>> 328f997d
    sample: Sample,
) -> RegressorPipelineDF:
    # we get the best model_evaluation which is a LGBM - for the sake of test
    # performance
<<<<<<< HEAD
    best_lgbm_params: Dict[str, Any] = (
        pd.DataFrame(regressor_ranker.searcher_.cv_results_)
=======
    # noinspection PyTypeChecker
    best_lgbm_params: Dict[str, Any] = (
        pd.DataFrame(regressor_selector.searcher_.cv_results_)
>>>>>>> 328f997d
        .pipe(
            lambda df: df.loc[df.loc[:, "param_candidate_name"] == "LGBMRegressorDF", :]
        )
        .pipe(lambda df: df.loc[df.loc[:, "rank_test_score"].idxmin(), "params"])
    )

    len_param_candidate = len(PARAM_CANDIDATE__)
    return (
        best_lgbm_params["candidate"]
        .clone()
        .set_params(
            **{
                param[len_param_candidate:]: value
                for param, value in best_lgbm_params.items()
                if param.startswith(PARAM_CANDIDATE__)
            }
        )
        .fit(X=sample.features, y=sample.target)
    )


@pytest.fixture
def preprocessed_feature_names(best_lgbm_model: RegressorPipelineDF) -> Set[str]:
    """
    Names of all features after preprocessing
    """
    return set(best_lgbm_model.feature_names_out_)


@pytest.fixture
def regressor_inspector(
    best_lgbm_model: RegressorPipelineDF, sample: Sample, n_jobs: int
) -> LearnerInspector:
    inspector = LearnerInspector(
        pipeline=best_lgbm_model,
        explainer_factory=TreeExplainerFactory(
            feature_perturbation="tree_path_dependent", uses_background_dataset=True
        ),
        n_jobs=n_jobs,
    ).fit(sample=sample)

    return inspector


@pytest.fixture
def simple_preprocessor(sample: Sample) -> TransformerDF:
    features = sample.features

    column_transforms: List[Tuple[str, Any, Any]] = []

    numeric_columns: pd.Index = features.select_dtypes(np.number).columns
    if numeric_columns is not None and len(numeric_columns) > 0:
        column_transforms.append(
            (
                STEP_IMPUTE,
                SimpleImputerDF(strategy="median"),
                list(map(str, numeric_columns)),
            )
        )

    category_columns = features.select_dtypes(object).columns
    if category_columns is not None and len(category_columns) > 0:
        column_transforms.append(
            (
                STEP_ONE_HOT_ENCODE,
                OneHotEncoderDF(sparse=False, handle_unknown="ignore"),
                list(map(str, category_columns)),
            )
        )

    return ColumnTransformerDF(transformers=column_transforms)


@pytest.fixture
def boston_df(boston_target: str) -> pd.DataFrame:
    #  load sklearn test-data and convert to pd
    boston: Bunch = datasets.load_boston()

    return pd.DataFrame(
        data=np.c_[boston.data, boston.target],
        columns=[*boston.feature_names, boston_target],
    )


@pytest.fixture
def sample(boston_df: pd.DataFrame, boston_target: str) -> Sample:
    return Sample(observations=boston_df.iloc[:100, :], target_name=boston_target)


@pytest.fixture
def iris_df(iris_target_name: str) -> pd.DataFrame:
    #  load sklearn test-data and convert to pd
    iris: Bunch = datasets.load_iris()

    iris_df = pd.DataFrame(
        data=np.c_[iris.data, iris.target],
        columns=[*iris.feature_names, iris_target_name],
    )

    # replace target numericals with actual class labels
    iris_df.loc[:, iris_target_name] = (
        iris_df.loc[:, iris_target_name]
        .astype(int)
        .map(dict(enumerate(iris.target_names)))
    )

    return iris_df


@pytest.fixture
def iris_sample_multi_class(iris_df: pd.DataFrame, iris_target_name: str) -> Sample:
    # the iris dataset
    return Sample(
        observations=iris_df.assign(weight=2.0),
        target_name=iris_target_name,
        weight_name="weight",
    )


@pytest.fixture
def iris_sample_binary(iris_sample_multi_class) -> Sample:
    # the iris dataset, retaining only two categories so we can do binary classification
    return iris_sample_multi_class.subsample(
        loc=iris_sample_multi_class.target.isin(["virginica", "versicolor"])
    )


@pytest.fixture
def iris_sample_binary_dual_target(
    iris_sample_binary: Sample, iris_target_name
) -> Sample:
    # the iris dataset, retaining only two categories so we can do binary classification
    target = pd.Series(
        index=iris_sample_binary.index,
        data=pd.Categorical(iris_sample_binary.target).codes,
        name=iris_target_name,
    )
    iris_target_2 = f"{iris_target_name}2"
    return Sample(
        iris_sample_binary.features.join(target).join(target.rename(iris_target_2)),
        target_name=[iris_sample_binary.target_name, iris_target_2],
    )


COL_PARAM = "param"
COL_CANDIDATE = "candidate"
COL_CANDIDATE_NAME = "candidate_name"
COL_CLASSIFIER = "classifier"
COL_REGRESSOR = "regressor"
COL_SCORE = ("score", "test", "mean")


def check_ranking(
    ranking: pd.DataFrame,
    is_classifier: bool,
    scores_expected: Sequence[float],
    params_expected: Optional[Mapping[int, Mapping[str, Any]]],
    candidate_names_expected: Optional[Sequence[str]] = None,
) -> None:
    """
    Test helper to check rankings produced by learner rankers.

    :param ranking: summary data frame
    :param is_classifier: flag if ranking was performed on classifiers, or regressors
    :param scores_expected: expected ranking scores, rounded to 3 decimal places
    :param params_expected: expected learner parameters
    :param candidate_names_expected: optional list of expected learners;
        only required for multi estimator search
    """

    col_score = COL_SCORE  # + ("-",) * (ranking.columns.nlevels - len(COL_SCORE))
    scores_actual: pd.Series = ranking.loc[:, col_score].values[: len(scores_expected)]
    assert_array_almost_equal(
        scores_actual,
        scores_expected,
        decimal=3,
        err_msg=(
            f"unexpected scores: " f"got {scores_actual} but expected {scores_expected}"
        ),
    )

    col_learner = COL_CLASSIFIER if is_classifier else COL_REGRESSOR

    if params_expected is not None:
        param_columns: pd.DataFrame = ranking.loc[:, (COL_PARAM, col_learner)]
        for rank, parameters_expected in params_expected.items():
            parameters_actual: Dict[str, Any] = (
                param_columns.iloc[rank, :].dropna().to_dict()
            )
            assert parameters_actual == parameters_expected, (
                f"unexpected parameters for learner at rank #{rank}: "
                f"got {parameters_actual} but expected {parameters_expected}"
            )

    if candidate_names_expected:
        candidates_actual: np.ndarray = ranking.loc[
            :, (COL_CANDIDATE_NAME, "-", "-")
        ].values[: len(candidate_names_expected)]
        assert_array_equal(
            candidates_actual,
            candidate_names_expected,
            (
                f"unexpected candidate names: got {list(candidates_actual)} "
                f"but expected {list(candidate_names_expected)}"
            ),
        )


@pytest.fixture
def iris_classifier_selector_binary(
    iris_sample_binary: Sample,
    cv_stratified_bootstrap: StratifiedBootstrapCV,
    n_jobs: int,
<<<<<<< HEAD
) -> LearnerRanker[ClassifierPipelineDF[RandomForestClassifierDF], GridSearchCV]:
    return fit_classifier_ranker(
=======
) -> ModelSelector[ClassifierPipelineDF[RandomForestClassifierDF], GridSearchCV]:
    return fit_classifier_selector(
>>>>>>> 328f997d
        sample=iris_sample_binary, cv=cv_stratified_bootstrap, n_jobs=n_jobs
    )


@pytest.fixture
def iris_classifier_selector_multi_class(
    iris_sample_multi_class: Sample,
    cv_stratified_bootstrap: StratifiedBootstrapCV,
    n_jobs: int,
<<<<<<< HEAD
) -> LearnerRanker[ClassifierPipelineDF[RandomForestClassifierDF], GridSearchCV]:
    return fit_classifier_ranker(
=======
) -> ModelSelector[ClassifierPipelineDF[RandomForestClassifierDF], GridSearchCV]:
    return fit_classifier_selector(
>>>>>>> 328f997d
        sample=iris_sample_multi_class, cv=cv_stratified_bootstrap, n_jobs=n_jobs
    )


@pytest.fixture
def iris_classifier_selector_dual_target(
    iris_sample_binary_dual_target: Sample, cv_bootstrap: BootstrapCV, n_jobs: int
<<<<<<< HEAD
) -> LearnerRanker[ClassifierPipelineDF[RandomForestClassifierDF], GridSearchCV]:
    return fit_classifier_ranker(
=======
) -> ModelSelector[ClassifierPipelineDF[RandomForestClassifierDF], GridSearchCV]:
    return fit_classifier_selector(
>>>>>>> 328f997d
        sample=iris_sample_binary_dual_target, cv=cv_bootstrap, n_jobs=n_jobs
    )


@pytest.fixture
def iris_classifier_binary(
<<<<<<< HEAD
    iris_classifier_ranker_binary: LearnerRanker[ClassifierPipelineDF, GridSearchCV],
) -> ClassifierPipelineDF[RandomForestClassifierDF]:
    return iris_classifier_ranker_binary.best_estimator_
=======
    iris_classifier_selector_binary: ModelSelector[ClassifierPipelineDF, GridSearchCV],
) -> ClassifierPipelineDF[RandomForestClassifierDF]:
    return iris_classifier_selector_binary.best_estimator_
>>>>>>> 328f997d


@pytest.fixture
def iris_classifier_multi_class(
<<<<<<< HEAD
    iris_classifier_ranker_multi_class: LearnerRanker[
        ClassifierPipelineDF, GridSearchCV
    ],
) -> ClassifierPipelineDF[RandomForestClassifierDF]:
    return iris_classifier_ranker_multi_class.best_estimator_
=======
    iris_classifier_selector_multi_class: ModelSelector[
        ClassifierPipelineDF, GridSearchCV
    ],
) -> ClassifierPipelineDF[RandomForestClassifierDF]:
    return iris_classifier_selector_multi_class.best_estimator_
>>>>>>> 328f997d


@pytest.fixture
def iris_inspector_multi_class(
    iris_classifier_multi_class: ClassifierPipelineDF[RandomForestClassifierDF],
    iris_sample_multi_class: Sample,
    n_jobs: int,
) -> LearnerInspector[ClassifierPipelineDF[RandomForestClassifierDF]]:
    return LearnerInspector(
        pipeline=iris_classifier_multi_class, shap_interaction=True, n_jobs=n_jobs
    ).fit(sample=iris_sample_multi_class)


#
# Utility functions
#


def fit_classifier_selector(
    sample: Sample, cv: BaseCrossValidator, n_jobs: int
<<<<<<< HEAD
) -> LearnerRanker[ClassifierPipelineDF[RandomForestClassifierDF], GridSearchCV]:
=======
) -> ModelSelector[ClassifierPipelineDF[RandomForestClassifierDF], GridSearchCV]:
>>>>>>> 328f997d
    # define the parameter space
    parameter_space = ParameterSpace(
        ClassifierPipelineDF(
            classifier=RandomForestClassifierDF(random_state=42),
            preprocessing=None,
        )
    )
    parameter_space.classifier.n_estimators = [10, 50]
    parameter_space.classifier.min_samples_leaf = [4, 8]

    # pipeline inspector only supports binary classification,
    # therefore filter the sample down to only 2 target classes
<<<<<<< HEAD
    return LearnerRanker(
=======
    return ModelSelector(
>>>>>>> 328f997d
        searcher_type=GridSearchCV,
        parameter_space=parameter_space,
        cv=cv,
        scoring="f1_macro",
        n_jobs=n_jobs,
    ).fit(sample=sample)<|MERGE_RESOLUTION|>--- conflicted
+++ resolved
@@ -30,11 +30,7 @@
 import facet
 from facet.data import Sample
 from facet.inspection import LearnerInspector, TreeExplainerFactory
-<<<<<<< HEAD
-from facet.selection import LearnerRanker, MultiEstimatorParameterSpace, ParameterSpace
-=======
 from facet.selection import ModelSelector, MultiEstimatorParameterSpace, ParameterSpace
->>>>>>> 328f997d
 from facet.validation import BootstrapCV, StratifiedBootstrapCV
 
 logging.basicConfig(level=logging.DEBUG)
@@ -168,13 +164,8 @@
     regressor_parameters: MultiEstimatorParameterSpace[RegressorPipelineDF],
     sample: Sample,
     n_jobs: int,
-<<<<<<< HEAD
-) -> LearnerRanker[RegressorPipelineDF, GridSearchCV]:
-    return LearnerRanker(
-=======
 ) -> ModelSelector[RegressorPipelineDF, GridSearchCV]:
     return ModelSelector(
->>>>>>> 328f997d
         searcher_type=GridSearchCV,
         parameter_space=regressor_parameters,
         cv=cv_kfold,
@@ -188,23 +179,14 @@
 
 @pytest.fixture
 def best_lgbm_model(
-<<<<<<< HEAD
-    regressor_ranker: LearnerRanker[RegressorPipelineDF, GridSearchCV],
-=======
     regressor_selector,
->>>>>>> 328f997d
     sample: Sample,
 ) -> RegressorPipelineDF:
     # we get the best model_evaluation which is a LGBM - for the sake of test
     # performance
-<<<<<<< HEAD
-    best_lgbm_params: Dict[str, Any] = (
-        pd.DataFrame(regressor_ranker.searcher_.cv_results_)
-=======
     # noinspection PyTypeChecker
     best_lgbm_params: Dict[str, Any] = (
         pd.DataFrame(regressor_selector.searcher_.cv_results_)
->>>>>>> 328f997d
         .pipe(
             lambda df: df.loc[df.loc[:, "param_candidate_name"] == "LGBMRegressorDF", :]
         )
@@ -418,13 +400,8 @@
     iris_sample_binary: Sample,
     cv_stratified_bootstrap: StratifiedBootstrapCV,
     n_jobs: int,
-<<<<<<< HEAD
-) -> LearnerRanker[ClassifierPipelineDF[RandomForestClassifierDF], GridSearchCV]:
-    return fit_classifier_ranker(
-=======
 ) -> ModelSelector[ClassifierPipelineDF[RandomForestClassifierDF], GridSearchCV]:
     return fit_classifier_selector(
->>>>>>> 328f997d
         sample=iris_sample_binary, cv=cv_stratified_bootstrap, n_jobs=n_jobs
     )
 
@@ -434,13 +411,8 @@
     iris_sample_multi_class: Sample,
     cv_stratified_bootstrap: StratifiedBootstrapCV,
     n_jobs: int,
-<<<<<<< HEAD
-) -> LearnerRanker[ClassifierPipelineDF[RandomForestClassifierDF], GridSearchCV]:
-    return fit_classifier_ranker(
-=======
 ) -> ModelSelector[ClassifierPipelineDF[RandomForestClassifierDF], GridSearchCV]:
     return fit_classifier_selector(
->>>>>>> 328f997d
         sample=iris_sample_multi_class, cv=cv_stratified_bootstrap, n_jobs=n_jobs
     )
 
@@ -448,45 +420,26 @@
 @pytest.fixture
 def iris_classifier_selector_dual_target(
     iris_sample_binary_dual_target: Sample, cv_bootstrap: BootstrapCV, n_jobs: int
-<<<<<<< HEAD
-) -> LearnerRanker[ClassifierPipelineDF[RandomForestClassifierDF], GridSearchCV]:
-    return fit_classifier_ranker(
-=======
 ) -> ModelSelector[ClassifierPipelineDF[RandomForestClassifierDF], GridSearchCV]:
     return fit_classifier_selector(
->>>>>>> 328f997d
         sample=iris_sample_binary_dual_target, cv=cv_bootstrap, n_jobs=n_jobs
     )
 
 
 @pytest.fixture
 def iris_classifier_binary(
-<<<<<<< HEAD
-    iris_classifier_ranker_binary: LearnerRanker[ClassifierPipelineDF, GridSearchCV],
-) -> ClassifierPipelineDF[RandomForestClassifierDF]:
-    return iris_classifier_ranker_binary.best_estimator_
-=======
     iris_classifier_selector_binary: ModelSelector[ClassifierPipelineDF, GridSearchCV],
 ) -> ClassifierPipelineDF[RandomForestClassifierDF]:
     return iris_classifier_selector_binary.best_estimator_
->>>>>>> 328f997d
 
 
 @pytest.fixture
 def iris_classifier_multi_class(
-<<<<<<< HEAD
-    iris_classifier_ranker_multi_class: LearnerRanker[
-        ClassifierPipelineDF, GridSearchCV
-    ],
-) -> ClassifierPipelineDF[RandomForestClassifierDF]:
-    return iris_classifier_ranker_multi_class.best_estimator_
-=======
     iris_classifier_selector_multi_class: ModelSelector[
         ClassifierPipelineDF, GridSearchCV
     ],
 ) -> ClassifierPipelineDF[RandomForestClassifierDF]:
     return iris_classifier_selector_multi_class.best_estimator_
->>>>>>> 328f997d
 
 
 @pytest.fixture
@@ -507,11 +460,7 @@
 
 def fit_classifier_selector(
     sample: Sample, cv: BaseCrossValidator, n_jobs: int
-<<<<<<< HEAD
-) -> LearnerRanker[ClassifierPipelineDF[RandomForestClassifierDF], GridSearchCV]:
-=======
 ) -> ModelSelector[ClassifierPipelineDF[RandomForestClassifierDF], GridSearchCV]:
->>>>>>> 328f997d
     # define the parameter space
     parameter_space = ParameterSpace(
         ClassifierPipelineDF(
@@ -524,11 +473,7 @@
 
     # pipeline inspector only supports binary classification,
     # therefore filter the sample down to only 2 target classes
-<<<<<<< HEAD
-    return LearnerRanker(
-=======
     return ModelSelector(
->>>>>>> 328f997d
         searcher_type=GridSearchCV,
         parameter_space=parameter_space,
         cv=cv,
