import logging
from typing import Any, Dict, List, Mapping, Optional, Sequence, Set, Tuple, cast

import numpy as np
import numpy.typing as npt
import pandas as pd
import pytest
from numpy.testing import assert_allclose, assert_array_equal
from sklearn import datasets
from sklearn.model_selection import BaseCrossValidator, GridSearchCV, KFold
from sklearn.utils import Bunch

from sklearndf import TransformerDF
from sklearndf.classification import RandomForestClassifierDF
from sklearndf.pipeline import ClassifierPipelineDF, RegressorPipelineDF
from sklearndf.regression import (
    SVRDF,
    AdaBoostRegressorDF,
    DecisionTreeRegressorDF,
    ExtraTreeRegressorDF,
    LinearRegressionDF,
    RandomForestRegressorDF,
)
from sklearndf.regression.extra import LGBMRegressorDF
from sklearndf.transformation import (
    ColumnTransformerDF,
    OneHotEncoderDF,
    SimpleImputerDF,
)

import facet
from facet.data import Sample
from facet.inspection import LearnerInspector, TreeExplainerFactory
from facet.selection import ModelSelector, MultiEstimatorParameterSpace, ParameterSpace
from facet.validation import BootstrapCV, StratifiedBootstrapCV

logging.basicConfig(level=logging.DEBUG)
log = logging.getLogger(__name__)

# print the FACET logo
print(facet.__logo__)

# disable SHAP debugging messages
logging.getLogger("shap").setLevel(logging.WARNING)

# configure pandas text output

# get display width from terminal
pd.set_option("display.width", None)
<<<<<<< HEAD
=======

>>>>>>> c9f4dd76
# 3 digits precision for easier readability
pd.set_option("display.precision", 3)

K_FOLDS = 5
N_BOOTSTRAPS = 30

STEP_IMPUTE = "impute"
STEP_ONE_HOT_ENCODE = "one-hot-encode"


@pytest.fixture  # type: ignore
def boston_target() -> str:
    return "price"


@pytest.fixture  # type: ignore
def iris_target_name() -> str:
    return "species"


@pytest.fixture  # type: ignore
def n_jobs() -> int:
    return -1


@pytest.fixture  # type: ignore
def cv_kfold() -> KFold:
    # define a CV
    return KFold(n_splits=K_FOLDS, shuffle=True, random_state=42)


@pytest.fixture  # type: ignore
def cv_bootstrap() -> BaseCrossValidator:
    # define a CV
    return BootstrapCV(n_splits=N_BOOTSTRAPS, random_state=42)


@pytest.fixture  # type: ignore
def cv_stratified_bootstrap() -> BaseCrossValidator:
    # define a CV
    return StratifiedBootstrapCV(n_splits=N_BOOTSTRAPS, random_state=42)


@pytest.fixture  # type: ignore
def regressor_parameters(
    simple_preprocessor: TransformerDF,
) -> MultiEstimatorParameterSpace[RegressorPipelineDF[LGBMRegressorDF]]:
    random_state = {"random_state": 42}

    space_1 = ParameterSpace(
        RegressorPipelineDF(
            preprocessing=simple_preprocessor, regressor=LGBMRegressorDF(**random_state)
        )
    )
    space_1.regressor.max_depth = [5, 10]
    space_1.regressor.min_split_gain = [0.1, 0.2]
    space_1.regressor.num_leaves = [50, 100, 200]

    space_2 = ParameterSpace(
        RegressorPipelineDF(
            preprocessing=simple_preprocessor,
            regressor=AdaBoostRegressorDF(**random_state),
        )
    )
    space_2.regressor.n_estimators = [50, 80]

    space_3 = ParameterSpace(
        RegressorPipelineDF(
            preprocessing=simple_preprocessor,
            regressor=RandomForestRegressorDF(**random_state),
        )
    )
    space_3.regressor.n_estimators = [50, 80]

    space_4 = ParameterSpace(
        RegressorPipelineDF(
            preprocessing=simple_preprocessor,
            regressor=DecisionTreeRegressorDF(**random_state),
        )
    )
    space_4.regressor.max_depth = [0.5, 1.0]
    space_4.regressor.max_features = [0.5, 1.0]

    space_5 = ParameterSpace(
        RegressorPipelineDF(
            preprocessing=simple_preprocessor,
            regressor=ExtraTreeRegressorDF(**random_state),
        )
    )
    space_5.regressor.max_depth = [5, 10, 12]

    space_6 = ParameterSpace(
        RegressorPipelineDF(preprocessing=simple_preprocessor, regressor=SVRDF())
    )
    space_6.regressor.gamma = [0.5, 1]
    space_6.regressor.C = [50, 100]

    space_7 = ParameterSpace(
        RegressorPipelineDF(
            preprocessing=simple_preprocessor, regressor=LinearRegressionDF()
        )
    )
    space_7.regressor.normalize = [False, True]

    return MultiEstimatorParameterSpace(
        space_1,
        space_2,
        space_3,
        space_4,
        space_5,
        space_6,
        space_7,
    )


@pytest.fixture  # type: ignore
def regressor_selector(
    cv_kfold: KFold,
    regressor_parameters: MultiEstimatorParameterSpace[
        RegressorPipelineDF[LGBMRegressorDF]
    ],
    sample: Sample,
    n_jobs: int,
) -> ModelSelector[RegressorPipelineDF[LGBMRegressorDF], GridSearchCV]:
    return ModelSelector(
        searcher_type=GridSearchCV,
        parameter_space=regressor_parameters,
        cv=cv_kfold,
        scoring="r2",
        n_jobs=n_jobs,
    ).fit(sample=sample)


PARAM_CANDIDATE__ = "param_candidate__"


@pytest.fixture  # type: ignore
def best_lgbm_model(
    regressor_selector: ModelSelector[
        RegressorPipelineDF[LGBMRegressorDF], GridSearchCV
    ],
    sample: Sample,
) -> RegressorPipelineDF[LGBMRegressorDF]:
    # we get the best model_evaluation which is a LGBM - for the sake of test
    # performance
    assert regressor_selector.searcher_ is not None
    best_lgbm_params: Dict[str, Any] = (
        pd.DataFrame(regressor_selector.searcher_.cv_results_)
        .pipe(
            lambda df: df.loc[df.loc[:, "param_candidate_name"] == "LGBMRegressorDF", :]
        )
        .pipe(lambda df: df.loc[df.loc[:, "rank_test_score"].idxmin(), "params"])
    )

    len_param_candidate = len(PARAM_CANDIDATE__)
    return (
        cast(RegressorPipelineDF[LGBMRegressorDF], best_lgbm_params["candidate"])
        .clone()
        .set_params(
            **{
                param[len_param_candidate:]: value
                for param, value in best_lgbm_params.items()
                if param.startswith(PARAM_CANDIDATE__)
            }
        )
        .fit(X=sample.features, y=sample.target)
    )


@pytest.fixture  # type: ignore
def preprocessed_feature_names(
    best_lgbm_model: RegressorPipelineDF[LGBMRegressorDF],
) -> Set[str]:
    """
    Names of all features after preprocessing
    """
    return set(best_lgbm_model.feature_names_out_)


@pytest.fixture  # type: ignore
def regressor_inspector(
    best_lgbm_model: RegressorPipelineDF[LGBMRegressorDF], sample: Sample, n_jobs: int
) -> LearnerInspector[RegressorPipelineDF[LGBMRegressorDF]]:
    inspector = LearnerInspector(
        pipeline=best_lgbm_model,
        explainer_factory=TreeExplainerFactory(
            feature_perturbation="tree_path_dependent", uses_background_dataset=True
        ),
        n_jobs=n_jobs,
    ).fit(sample=sample)

    return inspector


@pytest.fixture  # type: ignore
def simple_preprocessor(sample: Sample) -> TransformerDF:
    features = sample.features

    column_transforms: List[Tuple[str, Any, Any]] = []

    numeric_columns: pd.Index = features.select_dtypes(np.number).columns
    if numeric_columns is not None and len(numeric_columns) > 0:
        column_transforms.append(
            (
                STEP_IMPUTE,
                SimpleImputerDF(strategy="median"),
                list(map(str, numeric_columns)),
            )
        )

    category_columns = features.select_dtypes(object).columns
    if category_columns is not None and len(category_columns) > 0:
        column_transforms.append(
            (
                STEP_ONE_HOT_ENCODE,
                OneHotEncoderDF(sparse=False, handle_unknown="ignore"),
                list(map(str, category_columns)),
            )
        )

    return ColumnTransformerDF(transformers=column_transforms)


@pytest.fixture  # type: ignore
def boston_df(boston_target: str) -> pd.DataFrame:
    #  load sklearn test-data and convert to pd
    boston: Bunch = datasets.load_boston()

    return pd.DataFrame(
        data=np.c_[boston.data, boston.target],
        columns=[*boston.feature_names, boston_target],
    )


@pytest.fixture  # type: ignore
def sample(boston_df: pd.DataFrame, boston_target: str) -> Sample:
    return Sample(observations=boston_df.iloc[:100, :], target_name=boston_target)


@pytest.fixture  # type: ignore
def iris_df(iris_target_name: str) -> pd.DataFrame:
    #  load sklearn test-data and convert to pd
    iris: Bunch = datasets.load_iris()

    iris_df = pd.DataFrame(
        data=np.c_[iris.data, iris.target],
        columns=[*iris.feature_names, iris_target_name],
    )

    # replace target numericals with actual class labels
    iris_df.loc[:, iris_target_name] = (
        iris_df.loc[:, iris_target_name]
        .astype(int)
        .map(dict(enumerate(iris.target_names)))
    )

    return iris_df


@pytest.fixture  # type: ignore
def iris_sample_multi_class(iris_df: pd.DataFrame, iris_target_name: str) -> Sample:
    # the iris dataset
    return Sample(
        observations=iris_df.assign(weight=2.0),
        target_name=iris_target_name,
        weight_name="weight",
    )


@pytest.fixture  # type: ignore
def iris_sample_binary(iris_sample_multi_class: Sample) -> Sample:
    # the iris dataset, retaining only two categories,
    # so we can do binary classification
    return iris_sample_multi_class.subsample(
        loc=iris_sample_multi_class.target.isin(["virginica", "versicolor"])
    )


@pytest.fixture  # type: ignore
def iris_sample_binary_dual_target(
    iris_sample_binary: Sample, iris_target_name: str
) -> Sample:
    # the iris dataset, retaining only two categories so we can do binary classification
    target = pd.Series(
        index=iris_sample_binary.index,
        data=pd.Categorical(iris_sample_binary.target).codes,
        name=iris_target_name,
    )
    iris_target_2 = f"{iris_target_name}2"
    assert isinstance(iris_sample_binary.target_name, str)
    return Sample(
        iris_sample_binary.features.join(target).join(target.rename(iris_target_2)),
        target_name=[iris_sample_binary.target_name, iris_target_2],
    )


COL_PARAM = "param"
COL_CANDIDATE = "candidate"
COL_CANDIDATE_NAME = "candidate_name"
COL_CLASSIFIER = "classifier"
COL_REGRESSOR = "regressor"
COL_SCORE = ("score", "test", "mean")


def check_ranking(
    ranking: pd.DataFrame,
    is_classifier: bool,
    scores_expected: Sequence[float],
    params_expected: Optional[Mapping[int, Mapping[str, Any]]],
    candidate_names_expected: Optional[Sequence[str]] = None,
) -> None:
    """
    Test helper to check rankings produced by learner rankers.

    :param ranking: summary data frame
    :param is_classifier: flag if ranking was performed on classifiers, or regressors
    :param scores_expected: expected ranking scores, rounded to 3 decimal places
    :param params_expected: expected learner parameters
    :param candidate_names_expected: optional list of expected learners;
        only required for multi estimator search
    """

    scores_actual: pd.Series = ranking.loc[:, COL_SCORE].values[: len(scores_expected)]

    assert_allclose(
        scores_actual,
        scores_expected,
        rtol=0.01,
        err_msg=(
            f"unexpected scores: got {scores_actual} but expected {scores_expected}"
        ),
    )

    col_learner = COL_CLASSIFIER if is_classifier else COL_REGRESSOR

    if params_expected is not None:
        param_columns: pd.DataFrame = ranking.loc[:, (COL_PARAM, col_learner)]
        for rank, parameters_expected in params_expected.items():
            parameters_actual: Dict[str, Any] = (
                param_columns.iloc[rank, :].dropna().to_dict()
            )
            assert parameters_actual == parameters_expected, (
                f"unexpected parameters for learner at rank #{rank}: "
                f"got {parameters_actual} but expected {parameters_expected}"
            )

    if candidate_names_expected:
        candidates_actual: npt.NDArray[np.object_] = ranking.loc[
            :, (COL_CANDIDATE_NAME, "-", "-")
        ].values[: len(candidate_names_expected)]
        assert_array_equal(
            candidates_actual,
            candidate_names_expected,
            (
                f"unexpected candidate names: got {list(candidates_actual)} "
                f"but expected {list(candidate_names_expected)}"
            ),
        )


@pytest.fixture  # type: ignore
def iris_classifier_selector_binary(
    iris_sample_binary: Sample,
    cv_stratified_bootstrap: StratifiedBootstrapCV,
    n_jobs: int,
) -> ModelSelector[ClassifierPipelineDF[RandomForestClassifierDF], GridSearchCV]:
    return fit_classifier_selector(
        sample=iris_sample_binary, cv=cv_stratified_bootstrap, n_jobs=n_jobs
    )


@pytest.fixture  # type: ignore
def iris_classifier_selector_multi_class(
    iris_sample_multi_class: Sample,
    cv_stratified_bootstrap: StratifiedBootstrapCV,
    n_jobs: int,
) -> ModelSelector[ClassifierPipelineDF[RandomForestClassifierDF], GridSearchCV]:
    return fit_classifier_selector(
        sample=iris_sample_multi_class, cv=cv_stratified_bootstrap, n_jobs=n_jobs
    )


@pytest.fixture  # type: ignore
def iris_classifier_selector_dual_target(
    iris_sample_binary_dual_target: Sample, cv_bootstrap: BootstrapCV, n_jobs: int
) -> ModelSelector[ClassifierPipelineDF[RandomForestClassifierDF], GridSearchCV]:
    return fit_classifier_selector(
        sample=iris_sample_binary_dual_target, cv=cv_bootstrap, n_jobs=n_jobs
    )


@pytest.fixture  # type: ignore
def iris_classifier_binary(
    iris_classifier_selector_binary: ModelSelector[
        ClassifierPipelineDF[RandomForestClassifierDF], GridSearchCV
    ],
) -> ClassifierPipelineDF[RandomForestClassifierDF]:
    return iris_classifier_selector_binary.best_estimator_


@pytest.fixture  # type: ignore
def iris_classifier_multi_class(
    iris_classifier_selector_multi_class: ModelSelector[
        ClassifierPipelineDF[RandomForestClassifierDF], GridSearchCV
    ],
) -> ClassifierPipelineDF[RandomForestClassifierDF]:
    return iris_classifier_selector_multi_class.best_estimator_


@pytest.fixture  # type: ignore
def iris_inspector_multi_class(
    iris_classifier_multi_class: ClassifierPipelineDF[RandomForestClassifierDF],
    iris_sample_multi_class: Sample,
    n_jobs: int,
) -> LearnerInspector[ClassifierPipelineDF[RandomForestClassifierDF]]:
    return LearnerInspector(
        pipeline=iris_classifier_multi_class, shap_interaction=True, n_jobs=n_jobs
    ).fit(sample=iris_sample_multi_class)


#
# Utility functions
#


def fit_classifier_selector(
    sample: Sample, cv: BaseCrossValidator, n_jobs: int
) -> ModelSelector[ClassifierPipelineDF[RandomForestClassifierDF], GridSearchCV]:
    # define the parameter space
    parameter_space = ParameterSpace(
        ClassifierPipelineDF(
            classifier=RandomForestClassifierDF(random_state=42),
            preprocessing=None,
        )
    )
    parameter_space.classifier.n_estimators = [10, 50]
    parameter_space.classifier.min_samples_leaf = [4, 8]

    # pipeline inspector only supports binary classification,
    # therefore filter the sample down to only 2 target classes
    return ModelSelector(
        searcher_type=GridSearchCV,
        parameter_space=parameter_space,
        cv=cv,
        scoring="f1_macro",
        n_jobs=n_jobs,
    ).fit(sample=sample)<|MERGE_RESOLUTION|>--- conflicted
+++ resolved
@@ -47,10 +47,6 @@
 
 # get display width from terminal
 pd.set_option("display.width", None)
-<<<<<<< HEAD
-=======
-
->>>>>>> c9f4dd76
 # 3 digits precision for easier readability
 pd.set_option("display.precision", 3)
 
