"""
Tests for module facet.selection
"""
import logging

import numpy as np
import pandas as pd
import pytest
from scipy.stats import loguniform, randint, zipfian
from sklearn import datasets
from sklearn.model_selection import GridSearchCV

from pytools.expression import freeze
from pytools.expression.atomic import Id
from sklearndf import TransformerDF
<<<<<<< HEAD
from sklearndf.classification import SVCDF
=======
from sklearndf.classification import SVCDF, RandomForestClassifierDF
>>>>>>> 328f997d
from sklearndf.pipeline import ClassifierPipelineDF, RegressorPipelineDF
from sklearndf.regression import (
    AdaBoostRegressorDF,
    LinearRegressionDF,
    RandomForestRegressorDF,
)
from sklearndf.regression.extra import LGBMRegressorDF

from ..conftest import check_ranking
from facet.data import Sample
<<<<<<< HEAD
from facet.selection import (
    LearnerRanker,
    MultiClassifierParameterSpace,
    MultiRegressorParameterSpace,
    ParameterSpace,
)
from facet.validation import BootstrapCV
=======
from facet.selection import ModelSelector, MultiEstimatorParameterSpace, ParameterSpace
from facet.validation import BootstrapCV, StratifiedBootstrapCV
>>>>>>> 328f997d

log = logging.getLogger(__name__)


<<<<<<< HEAD
def test_model_ranker(
    regressor_parameters: MultiRegressorParameterSpace, sample: Sample, n_jobs: int
) -> None:

=======
def test_model_selector(
    regressor_parameters: MultiEstimatorParameterSpace[RegressorPipelineDF],
    sample: Sample,
    n_jobs: int,
) -> None:
>>>>>>> 328f997d
    expected_scores = [
        0.840,
        0.837,
        0.812,
        0.812,
        0.793,
        0.790,
        0.758,
        0.758,
        0.758,
        0.758,
    ]
<<<<<<< HEAD
    expected_learners = [
        RandomForestRegressorDF,
        RandomForestRegressorDF,
        LinearRegressionDF,
        LinearRegressionDF,
        AdaBoostRegressorDF,
        AdaBoostRegressorDF,
        LGBMRegressorDF,
        LGBMRegressorDF,
        LGBMRegressorDF,
        LGBMRegressorDF,
=======
    expected_learners: List[str] = [
        cls.__name__
        for cls in (
            RandomForestRegressorDF,
            RandomForestRegressorDF,
            LinearRegressionDF,
            LinearRegressionDF,
            AdaBoostRegressorDF,
            AdaBoostRegressorDF,
            LGBMRegressorDF,
            LGBMRegressorDF,
            LGBMRegressorDF,
            LGBMRegressorDF,
        )
>>>>>>> 328f997d
    ]
    expected_parameters = {
        0: dict(n_estimators=80),
        1: dict(n_estimators=50),
        4: dict(n_estimators=50),
        5: dict(n_estimators=80),
    }

    # define the circular cross validator with just 5 splits (to speed up testing)
    cv = BootstrapCV(n_splits=5, random_state=42)

<<<<<<< HEAD
    ranker: LearnerRanker[RegressorPipelineDF, GridSearchCV] = LearnerRanker(
        searcher_factory=GridSearchCV,
=======
    ranker: ModelSelector[RegressorPipelineDF, GridSearchCV] = ModelSelector(
        searcher_type=GridSearchCV,
>>>>>>> 328f997d
        parameter_space=regressor_parameters,
        cv=cv,
        scoring="r2",
        n_jobs=n_jobs,
    ).fit(sample=sample)

    log.debug(f"\n{ranker.summary_report()}")

    assert isinstance(ranker.best_estimator_, RegressorPipelineDF)

    ranking = ranker.summary_report()
<<<<<<< HEAD
    ranking_score = ranking["mean_test_score"]
=======
    ranking_score = ranking[("score", "test", "mean")]
>>>>>>> 328f997d

    assert len(ranking) > 0
    assert all(
        ranking_hi >= ranking_lo
        for ranking_hi, ranking_lo in zip(ranking_score, ranking_score[1:])
    )

    check_ranking(
        ranking=ranking,
        is_classifier=False,
<<<<<<< HEAD
        expected_scores=expected_scores,
        expected_parameters=expected_parameters,
        expected_learners=expected_learners,
    )


def test_model_ranker_no_preprocessing(n_jobs) -> None:

=======
        scores_expected=expected_scores,
        params_expected=expected_parameters,
        candidate_names_expected=expected_learners,
    )


def test_model_selector_no_preprocessing(n_jobs) -> None:
>>>>>>> 328f997d
    expected_learner_scores = [0.961, 0.957, 0.957, 0.936]

    # define a yield-engine circular CV:
    cv = BootstrapCV(n_splits=5, random_state=42)

    # define parameters and pipeline
    parameter_space = ParameterSpace(
        ClassifierPipelineDF(classifier=SVCDF(gamma="scale"), preprocessing=None)
    )
    parameter_space.classifier.kernel = ["linear", "rbf"]
    parameter_space.classifier.C = [1, 10]

    #  load scikit-learn test-data and convert to pd
    iris = datasets.load_iris()
    test_data = pd.DataFrame(
        data=np.c_[iris["data"], iris["target"]],
        columns=[*iris["feature_names"], "target"],
    )
    test_sample: Sample = Sample(observations=test_data, target_name="target")

<<<<<<< HEAD
    model_ranker: LearnerRanker[
        ClassifierPipelineDF[SVCDF], GridSearchCV
    ] = LearnerRanker(
        searcher_factory=GridSearchCV,
=======
    model_selector: ModelSelector[
        ClassifierPipelineDF[SVCDF], GridSearchCV
    ] = ModelSelector(
        searcher_type=GridSearchCV,
>>>>>>> 328f997d
        parameter_space=parameter_space,
        cv=cv,
        n_jobs=n_jobs,
    ).fit(
        sample=test_sample
    )

<<<<<<< HEAD
    summary_report = model_ranker.summary_report()
=======
    summary_report = model_selector.summary_report()
>>>>>>> 328f997d
    log.debug(f"\n{summary_report}")

    check_ranking(
        ranking=summary_report,
        is_classifier=True,
<<<<<<< HEAD
        expected_scores=expected_learner_scores,
        expected_parameters={
=======
        scores_expected=expected_learner_scores,
        params_expected={
>>>>>>> 328f997d
            0: dict(C=10, kernel="linear"),
            3: dict(C=1, kernel="rbf"),
        },
    )

    assert (
<<<<<<< HEAD
        summary_report["mean_test_score"].iloc[0] >= 0.8
=======
        summary_report[("score", "test", "mean")].iloc[0] >= 0.8
>>>>>>> 328f997d
    ), "expected a best performance of at least 0.8"


def test_parameter_space(
    sample: Sample, simple_preprocessor: TransformerDF, n_jobs: int
) -> None:
<<<<<<< HEAD

=======
>>>>>>> 328f997d
    # distributions

    randint_3_10 = randint(3, 10)
    loguniform_0_01_0_10 = loguniform(0.01, 0.1)
    loguniform_0_05_0_10 = loguniform(0.05, 0.1)
    zipfian_1_32 = zipfian(1.0, 32)

    # parameter space 1

    pipeline_1 = RegressorPipelineDF(
        regressor=RandomForestRegressorDF(random_state=42),
        preprocessing=simple_preprocessor,
    )
<<<<<<< HEAD
    ps_1 = ParameterSpace(pipeline_1)
=======
    ps_1_name = "rf_regressor"
    ps_1 = ParameterSpace(pipeline_1, name=ps_1_name)
>>>>>>> 328f997d
    ps_1.regressor.min_weight_fraction_leaf = loguniform_0_01_0_10
    ps_1.regressor.max_depth = randint_3_10
    ps_1.regressor.min_samples_leaf = loguniform_0_05_0_10

    with pytest.raises(
        AttributeError,
        match=r"^unknown parameter name for RandomForestRegressorDF: unknown$",
    ):
        ps_1.regressor.unknown = 1

    with pytest.raises(
        TypeError,
        match=(
            "^expected list or distribution for parameter min_samples_leaf "
            "but got: 1$"
        ),
    ):
        ps_1.regressor.min_samples_leaf = 1

    # parameter space 2

    pipeline_2 = RegressorPipelineDF(
        regressor=LGBMRegressorDF(random_state=42),
        preprocessing=simple_preprocessor,
    )
<<<<<<< HEAD
    ps_2 = ParameterSpace(pipeline_2)
=======
    ps_2_name = "lgbm"
    ps_2 = ParameterSpace(pipeline_2, name=ps_2_name)
>>>>>>> 328f997d
    ps_2.regressor.max_depth = randint_3_10
    ps_2.regressor.min_child_samples = zipfian_1_32

    # multi parameter space

    with pytest.raises(
        TypeError,
        match=(
<<<<<<< HEAD
            r"^arg estimator_type must be a subclass of ClassifierPipelineDF but is: "
            r"RegressorPipelineDF$"
        ),
    ):
        # noinspection PyTypeChecker
        MultiClassifierParameterSpace(ps_1, ps_2, estimator_type=RegressorPipelineDF)

    with pytest.raises(
        TypeError,
        match=(
            r"^all candidate estimators must be instances of ClassifierPipelineDF, "
            r"but candidate estimators include: RegressorPipelineDF$"
        ),
    ):
        # noinspection PyTypeChecker
        MultiClassifierParameterSpace(ps_1, ps_2)

    mps = MultiRegressorParameterSpace(ps_1, ps_2)

    # test

    assert freeze(mps.to_expression()) == freeze(
        Id.MultiRegressorParameterSpace(
            None,
            [
                Id.ParameterSpace(
                    candidate=pipeline_1.to_expression(),
                    **{
                        "candidate.regressor.min_weight_fraction_leaf": (
                            Id.loguniform(0.01, 0.1)
                        ),
                        "candidate.regressor.max_depth": Id.randint(3, 10),
                        "candidate.regressor.min_samples_leaf": (
                            Id.loguniform(0.05, 0.1)
                        ),
                    },
                ),
                Id.ParameterSpace(
                    candidate=pipeline_2.to_expression(),
                    **{
                        "candidate.regressor.max_depth": Id.randint(3, 10),
                        "candidate.regressor.min_child_samples": Id.zipfian(1.0, 32),
                    },
                ),
            ],
        )
    )

    assert mps.estimator.raw_estimator is None
=======
            r"^all candidate estimators must have the same estimator type, "
            r"but got multiple types: classifier, regressor$"
        ),
    ):
        # noinspection PyTypeChecker
        MultiEstimatorParameterSpace(
            ps_1, ps_2, ParameterSpace(ClassifierPipelineDF(classifier=SVCDF()))
        )

    mps = MultiEstimatorParameterSpace(ps_1, ps_2)

    # test

    def regressor_repr(model: Id):
        return Id.RegressorPipelineDF(
            preprocessing=Id.ColumnTransformerDF(
                transformers=[
                    (
                        "impute",
                        Id.SimpleImputerDF(strategy="median"),
                        ["CRIM", "ZN", "INDUS", "CHAS", "NOX", "RM", "AGE"]
                        + ["DIS", "RAD", "TAX", "PTRATIO", "B", "LSTAT"],
                    )
                ]
            ),
            regressor=model(random_state=42),
        )

    assert freeze(mps.to_expression()) == freeze(
        Id.MultiEstimatorParameterSpace(
            Id.ParameterSpace(
                regressor_repr(Id.RandomForestRegressorDF),
                **{
                    "regressor.min_weight_fraction_leaf": (Id.loguniform(0.01, 0.1)),
                    "regressor.max_depth": Id.randint(3, 10),
                    "regressor.min_samples_leaf": (Id.loguniform(0.05, 0.1)),
                },
            ),
            Id.ParameterSpace(
                regressor_repr(Id.LGBMRegressorDF),
                **{
                    "regressor.max_depth": Id.randint(3, 10),
                    "regressor.min_child_samples": Id.zipfian(1.0, 32),
                },
            ),
        )
    )

    assert mps.estimator.candidate is None
>>>>>>> 328f997d

    assert mps.parameters == [
        {
            "candidate": [pipeline_1],
<<<<<<< HEAD
=======
            "candidate_name": [ps_1_name],
>>>>>>> 328f997d
            "candidate__regressor__max_depth": randint_3_10,
            "candidate__regressor__min_samples_leaf": loguniform_0_05_0_10,
            "candidate__regressor__min_weight_fraction_leaf": loguniform_0_01_0_10,
        },
        {
            "candidate": [pipeline_2],
<<<<<<< HEAD
=======
            "candidate_name": [ps_2_name],
>>>>>>> 328f997d
            "candidate__regressor__max_depth": randint_3_10,
            "candidate__regressor__min_child_samples": zipfian_1_32,
        },
    ]

<<<<<<< HEAD

def test_learner_ranker(
    regressor_parameters: MultiRegressorParameterSpace, sample: Sample, n_jobs: int
) -> None:

=======
    assert mps.get_parameters("my_prefix") == [
        {
            "my_prefix__candidate": [pipeline_1],
            "my_prefix__candidate_name": [ps_1_name],
            "my_prefix__candidate__regressor__max_depth": randint_3_10,
            "my_prefix__candidate__regressor__min_samples_leaf": loguniform_0_05_0_10,
            (
                "my_prefix__candidate__regressor__min_weight_fraction_leaf"
            ): loguniform_0_01_0_10,
        },
        {
            "my_prefix__candidate": [pipeline_2],
            "my_prefix__candidate_name": [ps_2_name],
            "my_prefix__candidate__regressor__max_depth": randint_3_10,
            "my_prefix__candidate__regressor__min_child_samples": zipfian_1_32,
        },
    ]


def test_model_selector_regression(
    regressor_parameters: MultiEstimatorParameterSpace[RegressorPipelineDF],
    sample: Sample,
    n_jobs: int,
) -> None:
>>>>>>> 328f997d
    # define the circular cross validator with just 5 splits (to speed up testing)
    cv = BootstrapCV(n_splits=5, random_state=42)

    with pytest.raises(
        ValueError,
        match=(
            "arg searcher_params must not include the first two positional arguments "
<<<<<<< HEAD
            "of arg searcher_factory, but included: param_grid"
        ),
    ):
        LearnerRanker(GridSearchCV, regressor_parameters, param_grid=None)

    ranker: LearnerRanker[RegressorPipelineDF, GridSearchCV] = LearnerRanker(
=======
            "of arg searcher_type, but included: param_grid"
        ),
    ):
        ModelSelector(GridSearchCV, regressor_parameters, param_grid=None)

    ranker: ModelSelector[RegressorPipelineDF, GridSearchCV] = ModelSelector(
>>>>>>> 328f997d
        GridSearchCV,
        regressor_parameters,
        scoring="r2",
        cv=cv,
        n_jobs=n_jobs,
    ).fit(sample=sample)

    assert isinstance(ranker.best_estimator_, RegressorPipelineDF)

    report_df = ranker.summary_report()
    log.debug(report_df.columns.tolist())
    log.debug(f"\n{report_df}")

    assert len(report_df) > 0
    assert isinstance(report_df, pd.DataFrame)

<<<<<<< HEAD
    scores_sr: pd.Series = report_df.loc[:, "mean_test_score"]
    assert all(
        score_hi >= score_lo for score_hi, score_lo in zip(scores_sr, scores_sr[1:])
=======
    scores_sr: pd.Series = report_df.loc[:, ("score", "test", "mean")]
    assert all(
        score_hi >= score_lo for score_hi, score_lo in zip(scores_sr, scores_sr[1:])
    )


def test_model_selector_classification(
    iris_sample_multi_class, cv_stratified_bootstrap: StratifiedBootstrapCV, n_jobs: int
) -> None:
    expected_learner_scores = [0.965, 0.964, 0.957, 0.956]

    # define parameters and crossfit
    ps1 = ParameterSpace(
        ClassifierPipelineDF(classifier=RandomForestClassifierDF(random_state=42))
    )
    ps1.classifier.min_samples_leaf = [16, 32]
    ps1.classifier.n_estimators = [50, 80]

    ps2 = ParameterSpace(
        RegressorPipelineDF(regressor=RandomForestRegressorDF(random_state=42))
    )
    ps2.regressor.min_samples_leaf = [16, 32]
    ps2.regressor.n_estimators = [50, 80]

    with pytest.raises(
        TypeError,
        match=(
            "^all candidate estimators must have the same estimator type, "
            "but got multiple types: classifier, regressor$"
        ),
    ):
        # define an illegal grid list, mixing classification with regression
        MultiEstimatorParameterSpace(ps1, ps2)

    model_selector: ModelSelector[
        ClassifierPipelineDF[RandomForestClassifierDF], GridSearchCV
    ] = ModelSelector(
        searcher_type=GridSearchCV,
        parameter_space=ps1,
        cv=cv_stratified_bootstrap,
        scoring="f1_macro",
        n_jobs=n_jobs,
    )

    with pytest.raises(
        ValueError,
        match="arg sample_weight is not supported, use arg sample.weight instead",
    ):
        model_selector.fit(
            sample=iris_sample_multi_class, sample_weight=iris_sample_multi_class.weight
        )

    model_selector.fit(sample=iris_sample_multi_class)

    ranking = model_selector.summary_report()

    log.debug(f"\n{ranking}")

    check_ranking(
        ranking=ranking,
        is_classifier=True,
        scores_expected=expected_learner_scores,
        params_expected={
            2: dict(min_samples_leaf=32, n_estimators=50),
            3: dict(min_samples_leaf=32, n_estimators=80),
        },
>>>>>>> 328f997d
    )<|MERGE_RESOLUTION|>--- conflicted
+++ resolved
@@ -2,6 +2,7 @@
 Tests for module facet.selection
 """
 import logging
+from typing import List
 
 import numpy as np
 import pandas as pd
@@ -13,11 +14,7 @@
 from pytools.expression import freeze
 from pytools.expression.atomic import Id
 from sklearndf import TransformerDF
-<<<<<<< HEAD
-from sklearndf.classification import SVCDF
-=======
 from sklearndf.classification import SVCDF, RandomForestClassifierDF
->>>>>>> 328f997d
 from sklearndf.pipeline import ClassifierPipelineDF, RegressorPipelineDF
 from sklearndf.regression import (
     AdaBoostRegressorDF,
@@ -28,34 +25,17 @@
 
 from ..conftest import check_ranking
 from facet.data import Sample
-<<<<<<< HEAD
-from facet.selection import (
-    LearnerRanker,
-    MultiClassifierParameterSpace,
-    MultiRegressorParameterSpace,
-    ParameterSpace,
-)
-from facet.validation import BootstrapCV
-=======
 from facet.selection import ModelSelector, MultiEstimatorParameterSpace, ParameterSpace
 from facet.validation import BootstrapCV, StratifiedBootstrapCV
->>>>>>> 328f997d
 
 log = logging.getLogger(__name__)
 
 
-<<<<<<< HEAD
-def test_model_ranker(
-    regressor_parameters: MultiRegressorParameterSpace, sample: Sample, n_jobs: int
-) -> None:
-
-=======
 def test_model_selector(
     regressor_parameters: MultiEstimatorParameterSpace[RegressorPipelineDF],
     sample: Sample,
     n_jobs: int,
 ) -> None:
->>>>>>> 328f997d
     expected_scores = [
         0.840,
         0.837,
@@ -68,19 +48,6 @@
         0.758,
         0.758,
     ]
-<<<<<<< HEAD
-    expected_learners = [
-        RandomForestRegressorDF,
-        RandomForestRegressorDF,
-        LinearRegressionDF,
-        LinearRegressionDF,
-        AdaBoostRegressorDF,
-        AdaBoostRegressorDF,
-        LGBMRegressorDF,
-        LGBMRegressorDF,
-        LGBMRegressorDF,
-        LGBMRegressorDF,
-=======
     expected_learners: List[str] = [
         cls.__name__
         for cls in (
@@ -95,7 +62,6 @@
             LGBMRegressorDF,
             LGBMRegressorDF,
         )
->>>>>>> 328f997d
     ]
     expected_parameters = {
         0: dict(n_estimators=80),
@@ -107,13 +73,8 @@
     # define the circular cross validator with just 5 splits (to speed up testing)
     cv = BootstrapCV(n_splits=5, random_state=42)
 
-<<<<<<< HEAD
-    ranker: LearnerRanker[RegressorPipelineDF, GridSearchCV] = LearnerRanker(
-        searcher_factory=GridSearchCV,
-=======
     ranker: ModelSelector[RegressorPipelineDF, GridSearchCV] = ModelSelector(
         searcher_type=GridSearchCV,
->>>>>>> 328f997d
         parameter_space=regressor_parameters,
         cv=cv,
         scoring="r2",
@@ -125,11 +86,7 @@
     assert isinstance(ranker.best_estimator_, RegressorPipelineDF)
 
     ranking = ranker.summary_report()
-<<<<<<< HEAD
-    ranking_score = ranking["mean_test_score"]
-=======
     ranking_score = ranking[("score", "test", "mean")]
->>>>>>> 328f997d
 
     assert len(ranking) > 0
     assert all(
@@ -140,16 +97,6 @@
     check_ranking(
         ranking=ranking,
         is_classifier=False,
-<<<<<<< HEAD
-        expected_scores=expected_scores,
-        expected_parameters=expected_parameters,
-        expected_learners=expected_learners,
-    )
-
-
-def test_model_ranker_no_preprocessing(n_jobs) -> None:
-
-=======
         scores_expected=expected_scores,
         params_expected=expected_parameters,
         candidate_names_expected=expected_learners,
@@ -157,7 +104,6 @@
 
 
 def test_model_selector_no_preprocessing(n_jobs) -> None:
->>>>>>> 328f997d
     expected_learner_scores = [0.961, 0.957, 0.957, 0.936]
 
     # define a yield-engine circular CV:
@@ -178,17 +124,10 @@
     )
     test_sample: Sample = Sample(observations=test_data, target_name="target")
 
-<<<<<<< HEAD
-    model_ranker: LearnerRanker[
-        ClassifierPipelineDF[SVCDF], GridSearchCV
-    ] = LearnerRanker(
-        searcher_factory=GridSearchCV,
-=======
     model_selector: ModelSelector[
         ClassifierPipelineDF[SVCDF], GridSearchCV
     ] = ModelSelector(
         searcher_type=GridSearchCV,
->>>>>>> 328f997d
         parameter_space=parameter_space,
         cv=cv,
         n_jobs=n_jobs,
@@ -196,44 +135,27 @@
         sample=test_sample
     )
 
-<<<<<<< HEAD
-    summary_report = model_ranker.summary_report()
-=======
     summary_report = model_selector.summary_report()
->>>>>>> 328f997d
     log.debug(f"\n{summary_report}")
 
     check_ranking(
         ranking=summary_report,
         is_classifier=True,
-<<<<<<< HEAD
-        expected_scores=expected_learner_scores,
-        expected_parameters={
-=======
         scores_expected=expected_learner_scores,
         params_expected={
->>>>>>> 328f997d
             0: dict(C=10, kernel="linear"),
             3: dict(C=1, kernel="rbf"),
         },
     )
 
     assert (
-<<<<<<< HEAD
-        summary_report["mean_test_score"].iloc[0] >= 0.8
-=======
         summary_report[("score", "test", "mean")].iloc[0] >= 0.8
->>>>>>> 328f997d
     ), "expected a best performance of at least 0.8"
 
 
 def test_parameter_space(
     sample: Sample, simple_preprocessor: TransformerDF, n_jobs: int
 ) -> None:
-<<<<<<< HEAD
-
-=======
->>>>>>> 328f997d
     # distributions
 
     randint_3_10 = randint(3, 10)
@@ -247,12 +169,8 @@
         regressor=RandomForestRegressorDF(random_state=42),
         preprocessing=simple_preprocessor,
     )
-<<<<<<< HEAD
-    ps_1 = ParameterSpace(pipeline_1)
-=======
     ps_1_name = "rf_regressor"
     ps_1 = ParameterSpace(pipeline_1, name=ps_1_name)
->>>>>>> 328f997d
     ps_1.regressor.min_weight_fraction_leaf = loguniform_0_01_0_10
     ps_1.regressor.max_depth = randint_3_10
     ps_1.regressor.min_samples_leaf = loguniform_0_05_0_10
@@ -278,12 +196,8 @@
         regressor=LGBMRegressorDF(random_state=42),
         preprocessing=simple_preprocessor,
     )
-<<<<<<< HEAD
-    ps_2 = ParameterSpace(pipeline_2)
-=======
     ps_2_name = "lgbm"
     ps_2 = ParameterSpace(pipeline_2, name=ps_2_name)
->>>>>>> 328f997d
     ps_2.regressor.max_depth = randint_3_10
     ps_2.regressor.min_child_samples = zipfian_1_32
 
@@ -292,57 +206,6 @@
     with pytest.raises(
         TypeError,
         match=(
-<<<<<<< HEAD
-            r"^arg estimator_type must be a subclass of ClassifierPipelineDF but is: "
-            r"RegressorPipelineDF$"
-        ),
-    ):
-        # noinspection PyTypeChecker
-        MultiClassifierParameterSpace(ps_1, ps_2, estimator_type=RegressorPipelineDF)
-
-    with pytest.raises(
-        TypeError,
-        match=(
-            r"^all candidate estimators must be instances of ClassifierPipelineDF, "
-            r"but candidate estimators include: RegressorPipelineDF$"
-        ),
-    ):
-        # noinspection PyTypeChecker
-        MultiClassifierParameterSpace(ps_1, ps_2)
-
-    mps = MultiRegressorParameterSpace(ps_1, ps_2)
-
-    # test
-
-    assert freeze(mps.to_expression()) == freeze(
-        Id.MultiRegressorParameterSpace(
-            None,
-            [
-                Id.ParameterSpace(
-                    candidate=pipeline_1.to_expression(),
-                    **{
-                        "candidate.regressor.min_weight_fraction_leaf": (
-                            Id.loguniform(0.01, 0.1)
-                        ),
-                        "candidate.regressor.max_depth": Id.randint(3, 10),
-                        "candidate.regressor.min_samples_leaf": (
-                            Id.loguniform(0.05, 0.1)
-                        ),
-                    },
-                ),
-                Id.ParameterSpace(
-                    candidate=pipeline_2.to_expression(),
-                    **{
-                        "candidate.regressor.max_depth": Id.randint(3, 10),
-                        "candidate.regressor.min_child_samples": Id.zipfian(1.0, 32),
-                    },
-                ),
-            ],
-        )
-    )
-
-    assert mps.estimator.raw_estimator is None
-=======
             r"^all candidate estimators must have the same estimator type, "
             r"but got multiple types: classifier, regressor$"
         ),
@@ -392,37 +255,23 @@
     )
 
     assert mps.estimator.candidate is None
->>>>>>> 328f997d
 
     assert mps.parameters == [
         {
             "candidate": [pipeline_1],
-<<<<<<< HEAD
-=======
             "candidate_name": [ps_1_name],
->>>>>>> 328f997d
             "candidate__regressor__max_depth": randint_3_10,
             "candidate__regressor__min_samples_leaf": loguniform_0_05_0_10,
             "candidate__regressor__min_weight_fraction_leaf": loguniform_0_01_0_10,
         },
         {
             "candidate": [pipeline_2],
-<<<<<<< HEAD
-=======
             "candidate_name": [ps_2_name],
->>>>>>> 328f997d
             "candidate__regressor__max_depth": randint_3_10,
             "candidate__regressor__min_child_samples": zipfian_1_32,
         },
     ]
 
-<<<<<<< HEAD
-
-def test_learner_ranker(
-    regressor_parameters: MultiRegressorParameterSpace, sample: Sample, n_jobs: int
-) -> None:
-
-=======
     assert mps.get_parameters("my_prefix") == [
         {
             "my_prefix__candidate": [pipeline_1],
@@ -447,7 +296,6 @@
     sample: Sample,
     n_jobs: int,
 ) -> None:
->>>>>>> 328f997d
     # define the circular cross validator with just 5 splits (to speed up testing)
     cv = BootstrapCV(n_splits=5, random_state=42)
 
@@ -455,21 +303,12 @@
         ValueError,
         match=(
             "arg searcher_params must not include the first two positional arguments "
-<<<<<<< HEAD
-            "of arg searcher_factory, but included: param_grid"
-        ),
-    ):
-        LearnerRanker(GridSearchCV, regressor_parameters, param_grid=None)
-
-    ranker: LearnerRanker[RegressorPipelineDF, GridSearchCV] = LearnerRanker(
-=======
             "of arg searcher_type, but included: param_grid"
         ),
     ):
         ModelSelector(GridSearchCV, regressor_parameters, param_grid=None)
 
     ranker: ModelSelector[RegressorPipelineDF, GridSearchCV] = ModelSelector(
->>>>>>> 328f997d
         GridSearchCV,
         regressor_parameters,
         scoring="r2",
@@ -486,11 +325,6 @@
     assert len(report_df) > 0
     assert isinstance(report_df, pd.DataFrame)
 
-<<<<<<< HEAD
-    scores_sr: pd.Series = report_df.loc[:, "mean_test_score"]
-    assert all(
-        score_hi >= score_lo for score_hi, score_lo in zip(scores_sr, scores_sr[1:])
-=======
     scores_sr: pd.Series = report_df.loc[:, ("score", "test", "mean")]
     assert all(
         score_hi >= score_lo for score_hi, score_lo in zip(scores_sr, scores_sr[1:])
@@ -557,5 +391,4 @@
             2: dict(min_samples_leaf=32, n_estimators=50),
             3: dict(min_samples_leaf=32, n_estimators=80),
         },
->>>>>>> 328f997d
     )