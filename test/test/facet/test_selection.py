--- conflicted
+++ resolved
@@ -25,29 +25,17 @@
 
 from ..conftest import check_ranking
 from facet.data import Sample
-<<<<<<< HEAD
-from facet.selection import LearnerRanker, MultiEstimatorParameterSpace, ParameterSpace
-=======
 from facet.selection import ModelSelector, MultiEstimatorParameterSpace, ParameterSpace
->>>>>>> 328f997d
 from facet.validation import BootstrapCV, StratifiedBootstrapCV
 
 log = logging.getLogger(__name__)
 
 
-<<<<<<< HEAD
-def test_model_ranker(
-=======
 def test_model_selector(
->>>>>>> 328f997d
     regressor_parameters: MultiEstimatorParameterSpace[RegressorPipelineDF],
     sample: Sample,
     n_jobs: int,
 ) -> None:
-<<<<<<< HEAD
-
-=======
->>>>>>> 328f997d
     expected_scores = [
         0.840,
         0.837,
@@ -85,11 +73,7 @@
     # define the circular cross validator with just 5 splits (to speed up testing)
     cv = BootstrapCV(n_splits=5, random_state=42)
 
-<<<<<<< HEAD
-    ranker: LearnerRanker[RegressorPipelineDF, GridSearchCV] = LearnerRanker(
-=======
     ranker: ModelSelector[RegressorPipelineDF, GridSearchCV] = ModelSelector(
->>>>>>> 328f997d
         searcher_type=GridSearchCV,
         parameter_space=regressor_parameters,
         cv=cv,
@@ -119,12 +103,7 @@
     )
 
 
-<<<<<<< HEAD
-def test_model_ranker_no_preprocessing(n_jobs) -> None:
-
-=======
 def test_model_selector_no_preprocessing(n_jobs) -> None:
->>>>>>> 328f997d
     expected_learner_scores = [0.961, 0.957, 0.957, 0.936]
 
     # define a yield-engine circular CV:
@@ -145,15 +124,9 @@
     )
     test_sample: Sample = Sample(observations=test_data, target_name="target")
 
-<<<<<<< HEAD
-    model_ranker: LearnerRanker[
-        ClassifierPipelineDF[SVCDF], GridSearchCV
-    ] = LearnerRanker(
-=======
     model_selector: ModelSelector[
         ClassifierPipelineDF[SVCDF], GridSearchCV
     ] = ModelSelector(
->>>>>>> 328f997d
         searcher_type=GridSearchCV,
         parameter_space=parameter_space,
         cv=cv,
@@ -162,11 +135,7 @@
         sample=test_sample
     )
 
-<<<<<<< HEAD
-    summary_report = model_ranker.summary_report()
-=======
     summary_report = model_selector.summary_report()
->>>>>>> 328f997d
     log.debug(f"\n{summary_report}")
 
     check_ranking(
@@ -187,10 +156,6 @@
 def test_parameter_space(
     sample: Sample, simple_preprocessor: TransformerDF, n_jobs: int
 ) -> None:
-<<<<<<< HEAD
-
-=======
->>>>>>> 328f997d
     # distributions
 
     randint_3_10 = randint(3, 10)
@@ -307,10 +272,6 @@
         },
     ]
 
-<<<<<<< HEAD
-
-def test_learner_ranker_regression(
-=======
     assert mps.get_parameters("my_prefix") == [
         {
             "my_prefix__candidate": [pipeline_1],
@@ -331,15 +292,10 @@
 
 
 def test_model_selector_regression(
->>>>>>> 328f997d
     regressor_parameters: MultiEstimatorParameterSpace[RegressorPipelineDF],
     sample: Sample,
     n_jobs: int,
 ) -> None:
-<<<<<<< HEAD
-
-=======
->>>>>>> 328f997d
     # define the circular cross validator with just 5 splits (to speed up testing)
     cv = BootstrapCV(n_splits=5, random_state=42)
 
@@ -350,15 +306,9 @@
             "of arg searcher_type, but included: param_grid"
         ),
     ):
-<<<<<<< HEAD
-        LearnerRanker(GridSearchCV, regressor_parameters, param_grid=None)
-
-    ranker: LearnerRanker[RegressorPipelineDF, GridSearchCV] = LearnerRanker(
-=======
         ModelSelector(GridSearchCV, regressor_parameters, param_grid=None)
 
     ranker: ModelSelector[RegressorPipelineDF, GridSearchCV] = ModelSelector(
->>>>>>> 328f997d
         GridSearchCV,
         regressor_parameters,
         scoring="r2",
@@ -381,16 +331,9 @@
     )
 
 
-<<<<<<< HEAD
-def test_learner_ranker_classification(
-    iris_sample_multi_class, cv_stratified_bootstrap: StratifiedBootstrapCV, n_jobs: int
-) -> None:
-
-=======
 def test_model_selector_classification(
     iris_sample_multi_class, cv_stratified_bootstrap: StratifiedBootstrapCV, n_jobs: int
 ) -> None:
->>>>>>> 328f997d
     expected_learner_scores = [0.965, 0.964, 0.957, 0.956]
 
     # define parameters and crossfit
@@ -416,15 +359,9 @@
         # define an illegal grid list, mixing classification with regression
         MultiEstimatorParameterSpace(ps1, ps2)
 
-<<<<<<< HEAD
-    model_ranker: LearnerRanker[
-        ClassifierPipelineDF[RandomForestClassifierDF], GridSearchCV
-    ] = LearnerRanker(
-=======
     model_selector: ModelSelector[
         ClassifierPipelineDF[RandomForestClassifierDF], GridSearchCV
     ] = ModelSelector(
->>>>>>> 328f997d
         searcher_type=GridSearchCV,
         parameter_space=ps1,
         cv=cv_stratified_bootstrap,
@@ -436,15 +373,6 @@
         ValueError,
         match="arg sample_weight is not supported, use arg sample.weight instead",
     ):
-<<<<<<< HEAD
-        model_ranker.fit(
-            sample=iris_sample_multi_class, sample_weight=iris_sample_multi_class.weight
-        )
-
-    model_ranker.fit(sample=iris_sample_multi_class)
-
-    ranking = model_ranker.summary_report()
-=======
         model_selector.fit(
             sample=iris_sample_multi_class, sample_weight=iris_sample_multi_class.weight
         )
@@ -452,7 +380,6 @@
     model_selector.fit(sample=iris_sample_multi_class)
 
     ranking = model_selector.summary_report()
->>>>>>> 328f997d
 
     log.debug(f"\n{ranking}")
 
