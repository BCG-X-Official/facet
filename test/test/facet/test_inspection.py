--- conflicted
+++ resolved
@@ -36,26 +36,9 @@
 T = TypeVar("T")
 
 
-<<<<<<< HEAD
-def test_model_inspection(
-    regressor_selector,
-    best_lgbm_model: RegressorPipelineDF,
-    preprocessed_feature_names,
-    regressor_inspector: LearnerInspector,
-    sample: Sample,
-    n_jobs: int,
-) -> None:
-
-    ranking = regressor_selector.summary_report()
-
-    # define checksums for this test
-    log.debug(f"\n{ranking}")
-
-=======
 def test_regressor_selector(
     regressor_selector: ModelSelector[RegressorPipelineDF, GridSearchCV]
 ):
->>>>>>> 25c81780
     check_ranking(
         ranking=regressor_selector.summary_report(),
         is_classifier=False,
