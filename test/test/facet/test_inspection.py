"""
Model inspector tests.
"""
import logging
import warnings
from typing import List, Optional, Set, TypeVar, cast

import numpy as np
import pandas as pd
import pytest
from numpy.testing import assert_allclose
from pandas.testing import assert_frame_equal, assert_series_equal
from sklearn.datasets import make_classification
from sklearn.model_selection import GridSearchCV

from pytools.data import LinkageTree, Matrix
from pytools.viz.dendrogram import DendrogramDrawer, DendrogramReportStyle
from sklearndf.classification import (
    GradientBoostingClassifierDF,
    RandomForestClassifierDF,
)
from sklearndf.pipeline import ClassifierPipelineDF, RegressorPipelineDF
from sklearndf.regression.extra import LGBMRegressorDF

from ..conftest import check_ranking
from facet.data import Sample
from facet.inspection import (
    KernelExplainerFactory,
    LearnerInspector,
    TreeExplainerFactory,
)
from facet.selection import ModelSelector

# noinspection PyMissingOrEmptyDocstring

log = logging.getLogger(__name__)

T = TypeVar("T")


def test_regressor_selector(
    regressor_selector: ModelSelector[
        RegressorPipelineDF[LGBMRegressorDF], GridSearchCV
    ]
) -> None:
    check_ranking(
        ranking=regressor_selector.summary_report(),
        is_classifier=False,
        scores_expected=(
            [0.820, 0.818, 0.808, 0.806, 0.797, 0.797, 0.652, 0.651, 0.651, 0.651]
        ),
        params_expected=None,
    )


def test_model_inspection(
    best_lgbm_model: RegressorPipelineDF[LGBMRegressorDF],
    preprocessed_feature_names: Set[str],
    regressor_inspector: LearnerInspector[RegressorPipelineDF[LGBMRegressorDF]],
    sample: Sample,
    n_jobs: int,
) -> None:
    shap_values: pd.DataFrame = regressor_inspector.shap_values()

    # the length of rows in shap_values should be equal to the unique observation
    # indices we have had in the predictions_df
    assert len(shap_values) == len(sample)

    # index names
    assert shap_values.index.names == [Sample.IDX_OBSERVATION]
    assert shap_values.columns.names == [Sample.IDX_FEATURE]

    # column index
    assert set(shap_values.columns) == preprocessed_feature_names

    # check that the SHAP values add up to the predictions
    shap_totals = shap_values.sum(axis=1)

    # calculate the difference between total SHAP values and prediction
    # for every observation. This is always the same constant value,
    # therefore the mean absolute deviation is zero

    shap_minus_pred = shap_totals - best_lgbm_model.predict(X=sample.features)
    assert round(shap_minus_pred.mad(), 12) == 0.0, "predictions matching total SHAP"

    #  test the ModelInspector with a KernelExplainer:

    inspector_2 = LearnerInspector(
        pipeline=best_lgbm_model,
        explainer_factory=KernelExplainerFactory(link="identity", data_size_limit=20),
        n_jobs=n_jobs,
    ).fit(sample=sample)
    inspector_2.shap_values()

    linkage_tree = cast(LinkageTree, inspector_2.feature_association_linkage())

    print()
    DendrogramDrawer(style="text").draw(data=linkage_tree, title="Test")


def test_binary_classifier_ranking(
    iris_classifier_selector_binary: ModelSelector[
        ClassifierPipelineDF[RandomForestClassifierDF], GridSearchCV
    ]
) -> None:

    expected_learner_scores = [0.938, 0.936, 0.936, 0.929]

    ranking = iris_classifier_selector_binary.summary_report()

    log.debug(f"\n{ranking}")

    check_ranking(
        ranking=ranking,
        is_classifier=True,
        scores_expected=expected_learner_scores,
        params_expected={
            2: dict(min_samples_leaf=4, n_estimators=10),
            3: dict(min_samples_leaf=8, n_estimators=10),
        },
    )


# noinspection DuplicatedCode
def test_model_inspection_classifier_binary(
    iris_classifier_binary: ClassifierPipelineDF[RandomForestClassifierDF],
    iris_sample_binary: Sample,
    n_jobs: int,
) -> None:

    model_inspector = LearnerInspector(
        pipeline=iris_classifier_binary,
        shap_interaction=False,
        n_jobs=n_jobs,
    ).fit(sample=iris_sample_binary)

    # calculate the shap value matrix, without any consolidation
    shap_values = model_inspector.shap_values()

    # do the shap values add up to predictions minus a constant value?
    _validate_shap_values_against_predictions(
        shap_values=shap_values, model=iris_classifier_binary, sample=iris_sample_binary
    )

    # the length of rows in shap_values should be equal to the unique observation
    # indices we have had in the predictions_df
    assert len(shap_values) == len(iris_sample_binary)

    # Shap decomposition matrices (feature dependencies)

    try:
        association_matrix = cast(
            Matrix[np.float_],
            model_inspector.feature_association_matrix(
                clustered=True, symmetrical=True
            ),
        )
        assert_allclose(
            association_matrix.values,
            np.array(
                [
                    [np.nan, 0.684, 0.368, 0.002],
                    [0.684, np.nan, 0.442, 0.000],
                    [0.368, 0.442, np.nan, 0.010],
                    [0.002, 0.000, 0.010, np.nan],
                ]
            ),
            atol=0.02,
        )
    except AssertionError as error:
        print_expected_matrix(error=error)
        raise

    linkage_tree = cast(LinkageTree, model_inspector.feature_association_linkage())

    print()
    DendrogramDrawer(style=DendrogramReportStyle()).draw(
        data=linkage_tree, title="Iris (binary) feature association linkage"
    )


def test_model_inspection_classifier_binary_single_shap_output() -> None:
    # simulate some data
    x, y = make_classification(
        n_samples=200, n_features=5, n_informative=5, n_redundant=0, random_state=42
    )
    sim_df = pd.DataFrame(
        np.hstack([x, y[:, np.newaxis]]),
        columns=[*(f"f{i}" for i in range(5)), "target"],
    )

    # create sample object
    sample_df = Sample(observations=sim_df, target_name="target")

    # fit the model
    pipeline = ClassifierPipelineDF(
        classifier=GradientBoostingClassifierDF(random_state=42)
    ).fit(sample_df.features, sample_df.target)

    # fit the inspector
    LearnerInspector(pipeline=pipeline, n_jobs=-3).fit(sample=sample_df)


# noinspection DuplicatedCode
def test_model_inspection_classifier_multi_class(
<<<<<<< HEAD
    iris_inspector_multi_class: LearnerInspector[ClassifierPipelineDF],
=======
    iris_inspector_multi_class: LearnerInspector[
        ClassifierPipelineDF[RandomForestClassifierDF]
    ],
>>>>>>> c9f4dd76
) -> None:
    iris_classifier = iris_inspector_multi_class.pipeline
    iris_sample = iris_inspector_multi_class.sample_

    # calculate the shap value matrix, without any consolidation
    shap_values = iris_inspector_multi_class.shap_values()

    # do the shap values add up to predictions minus a constant value?
    _validate_shap_values_against_predictions(
        shap_values=shap_values, model=iris_classifier, sample=iris_sample
    )

    # Feature importance

    feature_importance: pd.DataFrame = iris_inspector_multi_class.feature_importance()
    assert feature_importance.index.equals(
        pd.Index(iris_sample.feature_names, name="feature")
    )
    assert feature_importance.columns.equals(
        pd.Index(iris_inspector_multi_class.output_names_, name="class")
    )
    assert_allclose(
        feature_importance.values,
        np.array(
            [
                [0.122, 0.086, 0.102],
                [0.020, 0.021, 0.007],
                [0.433, 0.465, 0.481],
                [0.424, 0.428, 0.410],
            ]
        ),
        atol=0.02,
    )

    # Shap decomposition matrices (feature dependencies)

    try:
        synergy_matrix = cast(
            List[Matrix[np.float_]],
            iris_inspector_multi_class.feature_synergy_matrix(clustered=False),
        )

        assert_allclose(
            np.hstack([m.values for m in synergy_matrix]),
            np.array(
                [
                    [np.nan, 0.008, 0.032, 0.037, np.nan, 0.002]
                    + [0.367, 0.343, np.nan, 0.001, 0.081, 0.067],
                    [0.124, np.nan, 0.042, 0.035, 0.094, np.nan]
                    + [0.061, 0.055, 0.160, np.nan, 0.643, 0.456],
                    [0.002, 0.000, np.nan, 0.003, 0.041, 0.008]
                    + [np.nan, 0.048, 0.015, 0.000, np.nan, 0.034],
                    [0.002, 0.000, 0.003, np.nan, 0.025, 0.009]
                    + [0.042, np.nan, 0.008, 0.012, 0.034, np.nan],
                ]
            ),
            atol=0.02,
        )

        redundancy_matrix = cast(
            List[Matrix[np.float_]],
            iris_inspector_multi_class.feature_redundancy_matrix(clustered=False),
        )
        assert_allclose(
            np.hstack([m.values for m in redundancy_matrix]),
            np.array(
                [
                    [np.nan, 0.080, 0.734, 0.721, np.nan, 0.156]
                    + [0.327, 0.315, np.nan, 0.002, 0.671, 0.610],
                    [0.071, np.nan, 0.382, 0.388, 0.142, np.nan]
                    + [0.333, 0.403, 0.002, np.nan, 0.039, 0.021],
                    [0.757, 0.398, np.nan, 0.995, 0.495, 0.352]
                    + [np.nan, 0.741, 0.720, 0.109, np.nan, 0.754],
                    [0.747, 0.402, 0.995, np.nan, 0.468, 0.423]
                    + [0.746, np.nan, 0.649, 0.038, 0.753, np.nan],
                ]
            ),
            atol=0.02,
        )

        association_matrix = cast(
            List[Matrix[np.float_]],
            iris_inspector_multi_class.feature_association_matrix(clustered=False),
        )
        assert_allclose(
            np.hstack([m.values for m in association_matrix]),
            np.array(
                [
                    [np.nan, 0.087, 0.746, 0.735, np.nan, 0.132]
                    + [0.466, 0.419, np.nan, 0.003, 0.719, 0.643],
                    [0.087, np.nan, 0.387, 0.390, 0.132, np.nan]
                    + [0.357, 0.428, 0.003, np.nan, 0.034, 0.046],
                    [0.746, 0.387, np.nan, 0.998, 0.466, 0.357]
                    + [np.nan, 0.788, 0.719, 0.034, np.nan, 0.787],
                    [0.735, 0.390, 0.998, np.nan, 0.419, 0.428]
                    + [0.788, np.nan, 0.643, 0.046, 0.787, np.nan],
                ]
            ),
            atol=0.02,
        )
    except AssertionError as error:
        print_expected_matrix(error=error, split=True)
        raise

    linkage_trees = cast(
        List[LinkageTree], iris_inspector_multi_class.feature_association_linkage()
    )

    for output, linkage_tree in zip(
        iris_inspector_multi_class.output_names_, linkage_trees
    ):
        print()
        DendrogramDrawer(style=DendrogramReportStyle()).draw(
            data=linkage_tree, title=f"Iris feature association linkage: {output}"
        )


def _validate_shap_values_against_predictions(
    shap_values: pd.DataFrame,
    model: ClassifierPipelineDF[RandomForestClassifierDF],
    sample: Sample,
) -> None:

    # calculate the matching predictions, so we can check if the SHAP values add up
    # correctly
    predicted_probabilities: pd.DataFrame = model.predict_proba(sample.features)

    assert isinstance(
        predicted_probabilities, pd.DataFrame
    ), "predicted probabilities are single-output"

    expected_probability_range = 1 / len(predicted_probabilities.columns)

    def _check_probabilities(
        _class_probabilities: pd.DataFrame, _shap_for_split_and_class: pd.Series
    ) -> None:
        expected_probability = _class_probabilities.join(_shap_for_split_and_class).sum(
            axis=1
        )

        expected_probability_min = expected_probability.min()
        expected_probability_max = expected_probability.max()
        assert expected_probability_min == pytest.approx(
            expected_probability_max
        ), "expected probability is the same for all explanations"
        assert (
            expected_probability_range * 0.6
            <= expected_probability_min
            <= expected_probability_range / 0.6
        ), (
            "expected class probability is roughly in the range of "
            f"{expected_probability_range * 100:.0f}%"
        )

    if predicted_probabilities.shape[1] == 2:
        # for binary classification we have SHAP values only for the second class
        _check_probabilities(
            predicted_probabilities.iloc[:, [1]],
            -shap_values.sum(axis=1).rename("shap"),
        )

    else:
        # multi-class classification has outputs for each class

        for class_idx, class_name in enumerate(predicted_probabilities.columns):
            # for each observation and class, we expect to get the constant
            # expected probability value by deducting the SHAP values for all
            # features from the predicted probability

            class_probabilities = predicted_probabilities.loc[:, [class_name]]

            shap_for_split_and_class = (
                -shap_values[class_idx].sum(axis=1).rename("shap")
            )

            _check_probabilities(class_probabilities, shap_for_split_and_class)


# noinspection DuplicatedCode
def test_model_inspection_classifier_interaction(
    iris_classifier_binary: ClassifierPipelineDF[RandomForestClassifierDF],
    iris_sample_binary: Sample,
    n_jobs: int,
) -> None:
    warnings.filterwarnings("ignore", message="You are accessing a training score")

    model_inspector = LearnerInspector(
        pipeline=iris_classifier_binary,
        explainer_factory=TreeExplainerFactory(
            feature_perturbation="tree_path_dependent", uses_background_dataset=True
        ),
        n_jobs=n_jobs,
    ).fit(sample=iris_sample_binary)

    model_inspector_no_interaction = LearnerInspector(
        pipeline=iris_classifier_binary,
        shap_interaction=False,
        explainer_factory=TreeExplainerFactory(
            feature_perturbation="tree_path_dependent", uses_background_dataset=True
        ),
        n_jobs=n_jobs,
    ).fit(sample=iris_sample_binary)

    # calculate shap interaction values
    shap_interaction_values: pd.DataFrame = model_inspector.shap_interaction_values()

    # calculate shap values from interaction values
    shap_values = shap_interaction_values.groupby(by="observation").sum()

    # shap interaction values add up to shap values
    # we have to live with differences of up to 0.020, given the different results
    # returned for SHAP values and SHAP interaction values
    assert (
        model_inspector_no_interaction.shap_values() - shap_values
    ).abs().max().max() < 0.015

    # the column names of the shap value data frames are the feature names
    feature_columns = iris_sample_binary.feature_names
    assert shap_values.columns.to_list() == feature_columns
    assert shap_interaction_values.columns.to_list() == feature_columns

    # the length of rows in shap_values should be equal to the number of observations
    assert len(shap_values) == len(iris_sample_binary)

    # the length of rows in shap_interaction_values should be equal to the number of
    # observations, times the number of features
    assert len(shap_interaction_values) == (
        len(iris_sample_binary) * len(feature_columns)
    )

    # do the shap values add up to predictions minus a constant value?
    _validate_shap_values_against_predictions(
        shap_values=shap_interaction_values.groupby(level=0).sum(),
        model=iris_classifier_binary,
        sample=iris_sample_binary,
    )

    assert model_inspector.feature_importance().values == pytest.approx(
        np.array([0.054, 0.019, 0.451, 0.477]), abs=0.02
    )

    try:
        assert_allclose(
            cast(
                Matrix[np.float_],
                model_inspector.feature_synergy_matrix(
                    clustered=False, symmetrical=True
                ),
            ).values,
            np.array(
                [
                    [np.nan, 0.011, 0.006, 0.007],
                    [0.011, np.nan, 0.006, 0.007],
                    [0.006, 0.006, np.nan, 0.003],
                    [0.007, 0.007, 0.003, np.nan],
                ]
            ),
            atol=0.02,
        )
        assert_allclose(
            cast(
                Matrix[np.float_],
                model_inspector.feature_synergy_matrix(absolute=True, symmetrical=True),
            ).values,
            np.array(
                [
                    [np.nan, 0.001, 0.002, 0.001],
                    [0.001, np.nan, 0.000, 0.002],
                    [0.002, 0.000, np.nan, 0.002],
                    [0.001, 0.002, 0.002, np.nan],
                ]
            ),
            atol=0.02,
        )

        assert_allclose(
            cast(
                Matrix[np.float_],
                model_inspector.feature_synergy_matrix(clustered=True),
            ).values,
            np.array(
                [
                    [np.nan, 0.000, 0.000, 0.001],
                    [0.386, np.nan, 0.108, 0.314],
                    [0.005, 0.002, np.nan, 0.059],
                    [0.002, 0.000, 0.001, np.nan],
                ]
            ),
            atol=0.02,
        )

        assert_allclose(
            cast(
                Matrix[np.float_], model_inspector.feature_synergy_matrix(absolute=True)
            ).values,
            np.array(
                [
                    [np.nan, 0.000, 0.000, 0.001],
                    [0.003, np.nan, 0.001, 0.003],
                    [0.003, 0.000, np.nan, 0.003],
                    [0.001, 0.000, 0.001, np.nan],
                ]
            ),
            atol=0.02,
        )

        assert_allclose(
            cast(
                Matrix[np.float_],
                model_inspector.feature_redundancy_matrix(
                    clustered=False, symmetrical=True
                ),
            ).values,
            np.array(
                [
                    [np.nan, 0.013, 0.462, 0.383],
                    [0.013, np.nan, 0.000, 0.003],
                    [0.462, 0.000, np.nan, 0.677],
                    [0.383, 0.003, 0.677, np.nan],
                ]
            ),
            atol=0.02,
        )
        assert_allclose(
            cast(
                Matrix[np.float_],
                model_inspector.feature_redundancy_matrix(
                    absolute=True, symmetrical=True
                ),
            ).values,
            np.array(
                [
                    [np.nan, 0.314, 0.102, 0.001],
                    [0.314, np.nan, 0.116, 0.000],
                    [0.102, 0.116, np.nan, 0.000],
                    [0.001, 0.000, 0.000, np.nan],
                ]
            ),
            atol=0.02,
        )

        assert_allclose(
            cast(
                Matrix[np.float_],
                model_inspector.feature_redundancy_matrix(clustered=True),
            ).values,
            np.array(
                [
                    [np.nan, 0.677, 0.384, 0.003],
                    [0.676, np.nan, 0.465, 0.000],
                    [0.382, 0.438, np.nan, 0.013],
                    [0.002, 0.000, 0.012, np.nan],
                ]
            ),
            atol=0.02,
        )

        assert_allclose(
            cast(
                Matrix[np.float_],
                model_inspector.feature_redundancy_matrix(absolute=True),
            ).values,
            np.array(
                [
                    [np.nan, 0.323, 0.183, 0.002],
                    [0.305, np.nan, 0.209, 0.000],
                    [0.021, 0.024, np.nan, 0.001],
                    [0.000, 0.000, 0.000, np.nan],
                ]
            ),
            atol=0.02,
        )

        assert_allclose(
            cast(
                Matrix[np.float_],
                model_inspector.feature_association_matrix(
                    clustered=False, symmetrical=True
                ),
            ).values,
            np.array(
                [
                    [np.nan, 0.009, 0.447, 0.383],
                    [0.009, np.nan, 0.000, 0.001],
                    [0.447, 0.000, np.nan, 0.678],
                    [0.383, 0.001, 0.678, np.nan],
                ]
            ),
            atol=0.02,
        )

        assert_allclose(
            cast(
                Matrix[np.float_],
                model_inspector.feature_association_matrix(
                    absolute=True, symmetrical=True
                ),
            ).values,
            np.array(
                [
                    [np.nan, 0.314, 0.102, 0.000],
                    [0.314, np.nan, 0.113, 0.000],
                    [0.102, 0.113, np.nan, 0.000],
                    [0.000, 0.000, 0.000, np.nan],
                ]
            ),
            atol=0.02,
        )

        assert_allclose(
            cast(
                Matrix[np.float_],
                model_inspector.feature_association_matrix(clustered=True),
            ).values,
            np.array(
                [
                    [np.nan, 0.678, 0.383, 0.001],
                    [0.678, np.nan, 0.447, 0.000],
                    [0.383, 0.447, np.nan, 0.009],
                    [0.001, 0.000, 0.009, np.nan],
                ]
            ),
            atol=0.02,
        )

        assert_allclose(
            cast(
                Matrix[np.float_],
                model_inspector.feature_association_matrix(absolute=True),
            ).values,
            np.array(
                [
                    [np.nan, 0.323, 0.182, 0.001],
                    [0.305, np.nan, 0.201, 0.000],
                    [0.021, 0.024, np.nan, 0.000],
                    [0.000, 0.000, 0.000, np.nan],
                ]
            ),
            atol=0.02,
        )

    except AssertionError as error:
        print_expected_matrix(error=error)
        raise

    linkage_tree = cast(LinkageTree, model_inspector.feature_redundancy_linkage())

    print()
    DendrogramDrawer(style=DendrogramReportStyle()).draw(
        data=linkage_tree, title="Iris (binary) feature redundancy linkage"
    )


def test_model_inspection_classifier_interaction_dual_target(
    iris_sample_binary_dual_target: Sample,
    iris_classifier_selector_dual_target: ModelSelector[
        ClassifierPipelineDF[RandomForestClassifierDF], GridSearchCV
    ],
    iris_target_name: str,
    n_jobs: int,
) -> None:
    iris_classifier_dual_target = iris_classifier_selector_dual_target.best_estimator_

    with pytest.raises(
        ValueError,
        match=(
            f"only single-output classifiers .* are supported.*"
            f"{iris_target_name}.*{iris_target_name}2"
        ),
    ):
        LearnerInspector(pipeline=iris_classifier_dual_target, n_jobs=n_jobs).fit(
            sample=iris_sample_binary_dual_target
        )


def test_shap_plot_data(
    iris_sample_multi_class: Sample,
    iris_inspector_multi_class: LearnerInspector[
        ClassifierPipelineDF[RandomForestClassifierDF]
    ],
) -> None:
    shap_plot_data = iris_inspector_multi_class.shap_plot_data()
    # noinspection SpellCheckingInspection
    assert tuple(iris_inspector_multi_class.output_names_) == (
        "setosa",
        "versicolor",
        "virginica",
    )

    features_shape = shap_plot_data.features.shape
    shap_values = shap_plot_data.shap_values
    assert isinstance(shap_values, list)
    assert len(shap_values) == 3
    assert all(isinstance(shap, np.ndarray) for shap in shap_values)
    assert all(shap.shape == features_shape for shap in shap_values)

    shap_index = shap_plot_data.features.index
    assert_frame_equal(
        shap_plot_data.features, iris_sample_multi_class.features.loc[shap_index]
    )
    assert_series_equal(
        shap_plot_data.target, iris_sample_multi_class.target.loc[shap_index]
    )


#
# Utility functions
#


def print_expected_matrix(error: AssertionError, *, split: bool = False) -> None:
    # print expected output for copy/paste into assertion statement

    import re

    array: Optional[re.Match[str]] = re.search(r"array\(([^)]+)\)", error.args[0])
    if array is not None:
        matrix: List[List[float]] = eval(
            array[1].replace(r"\n", "\n").replace("nan", "np.nan")
        )

        print_matrix(matrix, split=split)


def print_matrix(matrix: List[List[float]], *, split: bool) -> None:
    print("==== matrix assertion failed ====\nExpected Matrix:")
    print("[")
    for row in matrix:
        txt = "    ["
        halfpoint = len(row) // 2
        for i, x in enumerate(row):
            if split and i == halfpoint:
                txt += "] + ["
            elif i > 0:
                txt += ", "
            txt += "np.nan" if np.isnan(x) else f"{x:.3f}"
        print(txt + "],")
    print("]")<|MERGE_RESOLUTION|>--- conflicted
+++ resolved
@@ -203,13 +203,9 @@
 
 # noinspection DuplicatedCode
 def test_model_inspection_classifier_multi_class(
-<<<<<<< HEAD
-    iris_inspector_multi_class: LearnerInspector[ClassifierPipelineDF],
-=======
     iris_inspector_multi_class: LearnerInspector[
         ClassifierPipelineDF[RandomForestClassifierDF]
     ],
->>>>>>> c9f4dd76
 ) -> None:
     iris_classifier = iris_inspector_multi_class.pipeline
     iris_sample = iris_inspector_multi_class.sample_
