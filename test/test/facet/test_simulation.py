import logging

import numpy as np
import pandas as pd
import pytest
from numpy.testing import assert_array_equal
from pandas.testing import assert_series_equal
from pytest import approx

from sklearndf import TransformerDF
from sklearndf.classification import RandomForestClassifierDF
from sklearndf.pipeline import ClassifierPipelineDF, RegressorPipelineDF
from sklearndf.regression.extra import LGBMRegressorDF

from facet.data import Sample
from facet.data.partition import ContinuousRangePartitioner
from facet.simulation import (
    UnivariateProbabilitySimulator,
    UnivariateSimulationResult,
    UnivariateTargetSimulator,
    UnivariateUpliftSimulator,
)
from facet.simulation.viz import SimulationDrawer

log = logging.getLogger(__name__)

N_SPLITS = 10


@pytest.fixture  # type: ignore
def model(
    sample: Sample, simple_preprocessor: TransformerDF
) -> RegressorPipelineDF[LGBMRegressorDF]:
    # use a pre-optimised model
    return RegressorPipelineDF(
        preprocessing=simple_preprocessor,
        regressor=LGBMRegressorDF(
            max_depth=10, min_split_gain=0.2, num_leaves=50, random_state=42
        ),
    ).fit(X=sample.features, y=sample.target)


@pytest.fixture  # type: ignore
def subsample(sample: Sample) -> Sample:
    return sample.subsample(
        iloc=(
            [8, 77, 65, 43, 43, 85, 8, 69, 20, 9, 52, 97, 73, 76, 71, 78]
            + [51, 12, 83, 45, 50, 37, 18, 92, 78, 64, 40, 82, 54, 44, 45, 22]
            + [9, 55, 88, 6, 85, 82, 27, 63, 16, 75, 70, 35, 6, 97, 44, 89, 67, 77]
        )
    )


@pytest.fixture  # type: ignore
def target_simulator(
    model: RegressorPipelineDF[LGBMRegressorDF], sample: Sample, n_jobs: int
) -> UnivariateTargetSimulator:
    return UnivariateTargetSimulator(
        model=model, sample=sample, confidence_level=0.8, n_jobs=n_jobs, verbose=50
    )


@pytest.fixture  # type: ignore
def uplift_simulator(
    model: RegressorPipelineDF[LGBMRegressorDF], sample: Sample, n_jobs: int
) -> UnivariateUpliftSimulator:
    return UnivariateUpliftSimulator(
        model=model, sample=sample, confidence_level=0.8, n_jobs=n_jobs, verbose=50
    )


def test_univariate_target_simulation(
    target_simulator: UnivariateTargetSimulator,
) -> None:

    parameterized_feature = "LSTAT"
    partitioner = ContinuousRangePartitioner(max_partitions=10)

    simulation_result: UnivariateSimulationResult[
<<<<<<< HEAD
        float
=======
        np.float_
>>>>>>> c9f4dd76
    ] = target_simulator.simulate_feature(
        feature_name=parameterized_feature,
        partitioner=partitioner,
    )

    # test simulation results

    index = pd.Index(
        data=[0.0, 5.0, 10.0, 15.0, 20.0, 25.0],
        name=UnivariateSimulationResult.IDX_PARTITION,
    )

    assert_series_equal(
        simulation_result.data.loc[:, UnivariateSimulationResult.COL_LOWER_BOUND],
        pd.Series(
            [24.98646, 24.98646, 21.15398, 20.23877, 20.23877, 20.23877],
            name=UnivariateSimulationResult.COL_LOWER_BOUND,
            index=index,
        ),
    )

    assert_series_equal(
        simulation_result.data.loc[:, UnivariateSimulationResult.COL_MEAN],
        pd.Series(
            [25.4571, 25.4571, 21.67744, 20.81063, 20.81063, 20.81063],
            name=UnivariateSimulationResult.COL_MEAN,
            index=index,
        ),
    )

    assert_series_equal(
        simulation_result.data.loc[:, UnivariateSimulationResult.COL_UPPER_BOUND],
        pd.Series(
            [25.92774, 25.92774, 22.2009, 21.38249, 21.38249, 21.38249],
            name=UnivariateSimulationResult.COL_UPPER_BOUND,
            index=index,
        ),
    )

    assert_array_equal(
        simulation_result.partitioner.frequencies_, [1, 31, 37, 19, 8, 1]
    )

    SimulationDrawer(style="text").draw(
        data=target_simulator.simulate_feature(
            feature_name=parameterized_feature, partitioner=partitioner
        )
    )


def test_univariate_target_subsample_simulation_80(
    model: RegressorPipelineDF[LGBMRegressorDF], subsample: Sample, n_jobs: int
) -> None:

    parameterized_feature = "LSTAT"
    partitioner = ContinuousRangePartitioner(max_partitions=10)

    target_simulator = UnivariateTargetSimulator(
        model=model, sample=subsample, confidence_level=0.8, n_jobs=n_jobs, verbose=50
    )

    simulation_result: UnivariateSimulationResult[
<<<<<<< HEAD
        float
=======
        np.float_
>>>>>>> c9f4dd76
    ] = target_simulator.simulate_feature(
        feature_name=parameterized_feature,
        partitioner=partitioner,
    )

    # test simulation results

    index = pd.Index(
        data=[2.0, 4.0, 6.0, 8.0, 10.0, 12.0, 14.0, 16.0, 18.0],
        name=UnivariateSimulationResult.IDX_PARTITION,
    )

    assert_series_equal(
        simulation_result.data.loc[:, UnivariateSimulationResult.COL_LOWER_BOUND],
        pd.Series(
            [25.05676, 25.05676, 25.05676, 22.96243, 21.43395]
            + [21.21544, 20.76824, 20.49282, 20.49282],
            name=UnivariateSimulationResult.COL_LOWER_BOUND,
            index=index,
        ),
    )

    assert_series_equal(
        simulation_result.data.loc[:, UnivariateSimulationResult.COL_MEAN],
        pd.Series(
            [25.642227, 25.642227, 25.642227, 23.598706, 22.067057]
            + [21.864828, 21.451056, 21.195954, 21.195954],
            name=UnivariateSimulationResult.COL_MEAN,
            index=index,
        ),
    )

    assert_series_equal(
        simulation_result.data.loc[:, UnivariateSimulationResult.COL_UPPER_BOUND],
        pd.Series(
            [26.22769, 26.22769, 26.22769, 24.23498, 22.70016]
            + [22.51422, 22.13387, 21.89909, 21.89909],
            name=UnivariateSimulationResult.COL_UPPER_BOUND,
            index=index,
        ),
    )

    assert_array_equal(
        simulation_result.partitioner.frequencies_, [1, 4, 9, 10, 10, 6, 2, 1, 4]
    )

    SimulationDrawer(style="text").draw(
        data=target_simulator.simulate_feature(
            feature_name=parameterized_feature, partitioner=partitioner
        )
    )


def test_univariate_uplift_subsample_simulation_95(
    model: RegressorPipelineDF[LGBMRegressorDF], subsample: Sample, n_jobs: int
) -> None:

    parameterized_feature = "LSTAT"
    partitioner = ContinuousRangePartitioner(max_partitions=10)

    target_simulator = UnivariateUpliftSimulator(
        model=model, sample=subsample, confidence_level=0.95, n_jobs=n_jobs, verbose=50
    )

    simulation_result: UnivariateSimulationResult[
<<<<<<< HEAD
        float
=======
        np.float_
>>>>>>> c9f4dd76
    ] = target_simulator.simulate_feature(
        feature_name=parameterized_feature,
        partitioner=partitioner,
    )

    # test simulation results

    index = pd.Index(
        data=[2.0, 4.0, 6.0, 8.0, 10.0, 12.0, 14.0, 16.0, 18.0],
        name=UnivariateSimulationResult.IDX_PARTITION,
    )

    assert_series_equal(
        simulation_result.data.loc[:, UnivariateSimulationResult.COL_LOWER_BOUND].round(
            6
        ),
        pd.Series(
            [1.800835, 1.800835, 1.800835, -0.320393, -1.847194]
            + [-2.074327, -2.539217, -2.825394, -2.825394],
            name=UnivariateSimulationResult.COL_LOWER_BOUND,
            index=index,
        ),
    )

    assert_series_equal(
        simulation_result.data.loc[:, UnivariateSimulationResult.COL_MEAN].round(6),
        pd.Series(
            [2.696227, 2.696227, 2.696227, 0.652706, -0.878943]
            + [-1.081172, -1.494944, -1.750046, -1.750046],
            name=UnivariateSimulationResult.COL_MEAN,
            index=index,
        ),
    )

    assert_series_equal(
        simulation_result.data.loc[:, UnivariateSimulationResult.COL_UPPER_BOUND].round(
            6
        ),
        pd.Series(
            [3.59162, 3.59162, 3.59162, 1.625805, 0.089307]
            + [-0.088017, -0.450671, -0.674698, -0.674698],
            name=UnivariateSimulationResult.COL_UPPER_BOUND,
            index=index,
        ),
    )

    assert_array_equal(
        simulation_result.partitioner.frequencies_, [1, 4, 9, 10, 10, 6, 2, 1, 4]
    )

    SimulationDrawer(style="text").draw(
        data=target_simulator.simulate_feature(
            feature_name=parameterized_feature, partitioner=partitioner
        )
    )


def test_univariate_uplift_simulation(
    uplift_simulator: UnivariateUpliftSimulator,
) -> None:

    parameterized_feature = "LSTAT"
    partitioner = ContinuousRangePartitioner(max_partitions=10)

    simulation_result: UnivariateSimulationResult[
<<<<<<< HEAD
        float
=======
        np.float_
>>>>>>> c9f4dd76
    ] = uplift_simulator.simulate_feature(
        feature_name=parameterized_feature,
        partitioner=partitioner,
    )

    # test simulation results

    index = pd.Index(
        data=[0.0, 5.0, 10.0, 15.0, 20.0, 25.0],
        name=UnivariateSimulationResult.IDX_PARTITION,
    )

    assert_series_equal(
        simulation_result.data.loc[:, UnivariateSimulationResult.COL_LOWER_BOUND],
        pd.Series(
            [2.677461, 2.677461, -1.155017, -2.070234, -2.070234, -2.070234],
            name=UnivariateSimulationResult.COL_LOWER_BOUND,
            index=index,
        ),
    )

    assert_series_equal(
        simulation_result.data.loc[:, UnivariateSimulationResult.COL_MEAN],
        pd.Series(
            [3.148100, 3.148100, -0.631560, -1.498371, -1.498371, -1.498371],
            name=UnivariateSimulationResult.COL_MEAN,
            index=index,
        ),
    )

    assert_series_equal(
        simulation_result.data.loc[:, UnivariateSimulationResult.COL_UPPER_BOUND],
        pd.Series(
            [3.618739, 3.618739, -0.108103, -0.926508, -0.926508, -0.926508],
            name=UnivariateSimulationResult.COL_UPPER_BOUND,
            index=index,
        ),
    )

    assert_array_equal(
        simulation_result.partitioner.frequencies_, [1, 31, 37, 19, 8, 1]
    )

    SimulationDrawer(style="text").draw(
        data=uplift_simulator.simulate_feature(
            feature_name=parameterized_feature, partitioner=partitioner
        )
    )


def test_univariate_uplift_subsample_simulation(
    model: RegressorPipelineDF[LGBMRegressorDF], subsample: Sample, n_jobs: int
) -> None:

    parameterized_feature = "LSTAT"
    partitioner = ContinuousRangePartitioner(max_partitions=10)

    uplift_simulator = UnivariateUpliftSimulator(
        model=model, sample=subsample, confidence_level=0.8, n_jobs=n_jobs, verbose=50
    )

    simulation_result: UnivariateSimulationResult[
<<<<<<< HEAD
        float
=======
        np.float_
>>>>>>> c9f4dd76
    ] = uplift_simulator.simulate_feature(
        feature_name=parameterized_feature, partitioner=partitioner
    )

    # test simulation results

    index = pd.Index(
        data=[2.0, 4.0, 6.0, 8.0, 10.0, 12.0, 14.0, 16.0, 18.0],
        name=UnivariateSimulationResult.IDX_PARTITION,
    )

    assert_series_equal(
        simulation_result.data.loc[:, UnivariateSimulationResult.COL_LOWER_BOUND],
        pd.Series(
            [2.110762, 2.110762, 2.110762, 0.0164306, -1.512048]
            + [-1.730561, -2.177757, -2.453179, -2.453179],
            name=UnivariateSimulationResult.COL_LOWER_BOUND,
            index=index,
        ),
    )

    assert_series_equal(
        simulation_result.data.loc[:, UnivariateSimulationResult.COL_MEAN],
        pd.Series(
            [2.696227, 2.696227, 2.696227, 0.652706, -0.878943]
            + [-1.081172, -1.494944, -1.750046, -1.750046],
            name=UnivariateSimulationResult.COL_MEAN,
            index=index,
        ),
    )

    assert_series_equal(
        simulation_result.data.loc[:, UnivariateSimulationResult.COL_UPPER_BOUND],
        pd.Series(
            [3.281693, 3.281693, 3.281693, 1.288981, -0.245838]
            + [-0.431783, -0.81213, -1.046914, -1.046914],
            name=UnivariateSimulationResult.COL_UPPER_BOUND,
            index=index,
        ),
    )

    assert_array_equal(
        simulation_result.partitioner.frequencies_, [1, 4, 9, 10, 10, 6, 2, 1, 4]
    )

    SimulationDrawer(style="text").draw(data=simulation_result)


def test_univariate_probability_simulation(
    iris_classifier_binary: ClassifierPipelineDF[RandomForestClassifierDF],
    iris_sample_binary: Sample,
    n_jobs: int,
) -> None:
    parameterized_feature = "sepal length (cm)"
    partitioner = ContinuousRangePartitioner(max_partitions=10)

    print(iris_sample_binary.feature_names)

    proba_simulator = UnivariateProbabilitySimulator(
        model=iris_classifier_binary,
        sample=iris_sample_binary,
        confidence_level=0.95,
        n_jobs=n_jobs,
        verbose=50,
    )

    simulation_result: UnivariateSimulationResult[
<<<<<<< HEAD
        float
=======
        np.float_
>>>>>>> c9f4dd76
    ] = proba_simulator.simulate_feature(
        feature_name=parameterized_feature, partitioner=partitioner
    )

    index = pd.Index(
        data=[5, 5.5, 6, 6.5, 7, 7.5, 8], name=UnivariateSimulationResult.IDX_PARTITION
    )

    assert simulation_result.baseline == approx(0.5)

    assert_series_equal(
        simulation_result.data.loc[:, UnivariateSimulationResult.COL_LOWER_BOUND],
        pd.Series(
            [0.415337, 0.390766, 0.401039, 0.420727, 0.425914, 0.452885, 0.452885],
            name=UnivariateSimulationResult.COL_LOWER_BOUND,
            index=index,
        ),
    )

    assert_series_equal(
        simulation_result.data.loc[:, UnivariateSimulationResult.COL_MEAN],
        pd.Series(
            [0.495814, 0.475288, 0.48689, 0.507294, 0.510055, 0.533888, 0.533888],
            name=UnivariateSimulationResult.COL_MEAN,
            index=index,
        ),
    )

    assert_series_equal(
        simulation_result.data.loc[:, UnivariateSimulationResult.COL_UPPER_BOUND],
        pd.Series(
            [0.576292, 0.559809, 0.57274, 0.593862, 0.594196, 0.614892, 0.614892],
            name=UnivariateSimulationResult.COL_UPPER_BOUND,
            index=index,
        ),
    )

    SimulationDrawer(style="text").draw(data=simulation_result)<|MERGE_RESOLUTION|>--- conflicted
+++ resolved
@@ -77,11 +77,7 @@
     partitioner = ContinuousRangePartitioner(max_partitions=10)
 
     simulation_result: UnivariateSimulationResult[
-<<<<<<< HEAD
-        float
-=======
-        np.float_
->>>>>>> c9f4dd76
+        np.float_
     ] = target_simulator.simulate_feature(
         feature_name=parameterized_feature,
         partitioner=partitioner,
@@ -144,11 +140,7 @@
     )
 
     simulation_result: UnivariateSimulationResult[
-<<<<<<< HEAD
-        float
-=======
-        np.float_
->>>>>>> c9f4dd76
+        np.float_
     ] = target_simulator.simulate_feature(
         feature_name=parameterized_feature,
         partitioner=partitioner,
@@ -214,11 +206,7 @@
     )
 
     simulation_result: UnivariateSimulationResult[
-<<<<<<< HEAD
-        float
-=======
-        np.float_
->>>>>>> c9f4dd76
+        np.float_
     ] = target_simulator.simulate_feature(
         feature_name=parameterized_feature,
         partitioner=partitioner,
@@ -284,11 +272,7 @@
     partitioner = ContinuousRangePartitioner(max_partitions=10)
 
     simulation_result: UnivariateSimulationResult[
-<<<<<<< HEAD
-        float
-=======
-        np.float_
->>>>>>> c9f4dd76
+        np.float_
     ] = uplift_simulator.simulate_feature(
         feature_name=parameterized_feature,
         partitioner=partitioner,
@@ -351,11 +335,7 @@
     )
 
     simulation_result: UnivariateSimulationResult[
-<<<<<<< HEAD
-        float
-=======
-        np.float_
->>>>>>> c9f4dd76
+        np.float_
     ] = uplift_simulator.simulate_feature(
         feature_name=parameterized_feature, partitioner=partitioner
     )
@@ -423,11 +403,7 @@
     )
 
     simulation_result: UnivariateSimulationResult[
-<<<<<<< HEAD
-        float
-=======
-        np.float_
->>>>>>> c9f4dd76
+        np.float_
     ] = proba_simulator.simulate_feature(
         feature_name=parameterized_feature, partitioner=partitioner
     )
