import logging

import pandas as pd
import pytest
from numpy.testing import assert_array_equal
from pandas.testing import assert_series_equal
from pytest import approx

from sklearndf import TransformerDF
from sklearndf.classification import RandomForestClassifierDF
from sklearndf.pipeline import ClassifierPipelineDF, RegressorPipelineDF
from sklearndf.regression.extra import LGBMRegressorDF

from facet.crossfit import LearnerCrossfit
from facet.data import Sample
from facet.data.partition import ContinuousRangePartitioner
from facet.simulation import (
    UnivariateProbabilitySimulator,
    UnivariateSimulationResult,
    UnivariateTargetSimulator,
    UnivariateUpliftSimulator,
)
from facet.simulation.viz import SimulationDrawer
from facet.validation import StationaryBootstrapCV

log = logging.getLogger(__name__)

N_SPLITS = 10


@pytest.fixture
def crossfit(
    sample: Sample, simple_preprocessor: TransformerDF, n_jobs: int
) -> LearnerCrossfit:
    # use a pre-optimised model
    return LearnerCrossfit(
        pipeline=RegressorPipelineDF(
            preprocessing=simple_preprocessor,
            regressor=LGBMRegressorDF(
                max_depth=10, min_split_gain=0.2, num_leaves=50, random_state=42
            ),
        ),
        cv=StationaryBootstrapCV(n_splits=N_SPLITS, random_state=42),
        n_jobs=n_jobs,
    ).fit(sample=sample)


@pytest.fixture
def subsample() -> pd.Index:
    return pd.Index(
        [8, 77, 65, 43, 43, 85, 8, 69, 20, 9, 52, 97, 73, 76, 71, 78]
        + [51, 12, 83, 45, 50, 37, 18, 92, 78, 64, 40, 82, 54, 44, 45, 22]
        + [9, 55, 88, 6, 85, 82, 27, 63, 16, 75, 70, 35, 6, 97, 44, 89, 67, 77]
    )


@pytest.fixture
def target_simulator(
    crossfit: LearnerCrossfit, n_jobs: int
) -> UnivariateTargetSimulator:
    return UnivariateTargetSimulator(
        crossfit=crossfit,
        confidence_level=0.8,
        n_jobs=n_jobs,
        verbose=50,
    )


@pytest.fixture
def uplift_simulator(
    crossfit: LearnerCrossfit, n_jobs: int
) -> UnivariateUpliftSimulator:
    return UnivariateUpliftSimulator(
        crossfit=crossfit,
        confidence_level=0.8,
        n_jobs=n_jobs,
        verbose=50,
    )


def test_univariate_target_simulation(
    target_simulator: UnivariateTargetSimulator,
) -> None:

    parameterized_feature = "LSTAT"
    partitioner = ContinuousRangePartitioner(max_partitions=10)

    simulation_result: UnivariateSimulationResult = target_simulator.simulate_feature(
        feature_name=parameterized_feature,
        partitioner=partitioner,
    )

    values = simulation_result.outputs.values

    # test aggregated values
    # the values on the right were computed from correct runs
    assert values.min() == approx(18.47276)
    assert values.mean() == approx(22.63754)
    assert values.max() == approx(28.47179)

    # test the first five rows of aggregated_results
    # the values were computed from a correct run

    index = pd.Index(
        data=[0.0, 5.0, 10.0, 15.0, 20.0, 25.0],
        name=UnivariateTargetSimulator.IDX_PARTITION,
    )

    assert_series_equal(
        simulation_result.outputs_lower_bound(),
        pd.Series(
            [22.431173, 22.431173, 19.789556, 18.853876, 18.853876, 18.853876],
            name=UnivariateSimulationResult.COL_LOWER_BOUND,
            index=index,
        ),
    )

    assert_series_equal(
        simulation_result.outputs_median(),
        pd.Series(
            [25.782475, 25.782475, 22.310836, 21.302304, 21.011027, 21.011027],
            name=UnivariateSimulationResult.COL_MEDIAN,
            index=index,
        ),
    )

    assert_series_equal(
        simulation_result.outputs_upper_bound(),
        pd.Series(
            [27.750435, 27.750435, 23.621475, 23.031676, 22.906156, 22.906156],
            name=UnivariateSimulationResult.COL_UPPER_BOUND,
            index=index,
        ),
    )

    assert_array_equal(
        simulation_result.partitioner.frequencies_, [1, 31, 37, 19, 8, 1]
    )

    SimulationDrawer(style="text").draw(
        data=target_simulator.simulate_feature(
            feature_name=parameterized_feature, partitioner=partitioner
        )
    )


def test_univariate_target_subsample_simulation(
    crossfit: LearnerCrossfit, subsample: pd.Index, n_jobs: int
) -> None:

    parameterized_feature = "LSTAT"
    partitioner = ContinuousRangePartitioner(max_partitions=10)

    sample_index = crossfit.sample_.index

    with pytest.raises(
        ValueError,
        match=(
            "arg subsample includes indices not contained in the simulation sample: "
            r"\[-1, 9999\]"
        ),
    ):
        UnivariateTargetSimulator(
            crossfit=crossfit,
            subsample=pd.Index([*sample_index, -1, 9999]),
        ).simulate_feature(
            feature_name=parameterized_feature,
            partitioner=partitioner,
        )

    target_simulator = UnivariateTargetSimulator(
        crossfit=crossfit,
        subsample=subsample,
        confidence_level=0.8,
        n_jobs=n_jobs,
        verbose=50,
    )

    simulation_result: UnivariateSimulationResult = target_simulator.simulate_feature(
        feature_name=parameterized_feature,
        partitioner=partitioner,
    )

    values = simulation_result.outputs.values

    # test aggregated values
    # the values on the right were computed from correct runs
    assert values.min() == approx(17.92365)
    assert values.mean() == approx(23.30506)
    assert values.max() == approx(28.60988)

    # test the first five rows of aggregated_results
    # the values were computed from a correct run

    index = pd.Index(
        data=[2.0, 4.0, 6.0, 8.0, 10.0, 12.0, 14.0, 16.0, 18.0],
        name=UnivariateTargetSimulator.IDX_PARTITION,
    )

    assert_series_equal(
        simulation_result.outputs_lower_bound(),
        pd.Series(
            [22.233849, 22.233849, 22.233849, 20.942154, 19.444643]
            + [19.363522, 18.300420, 18.300420, 18.300420],
            name=UnivariateSimulationResult.COL_LOWER_BOUND,
            index=index,
        ),
    )

    assert_series_equal(
        simulation_result.outputs_median(),
        pd.Series(
            [25.913666, 25.913666, 25.913666, 24.445583, 22.575495]
            + [22.403473, 22.288344, 21.642255, 21.430772],
            name=UnivariateSimulationResult.COL_MEDIAN,
            index=index,
        ),
    )

    assert_series_equal(
        simulation_result.outputs_upper_bound(),
        pd.Series(
            [28.230187, 28.230187, 28.230187, 25.805393, 24.296859]
            + [24.221809, 24.174851, 23.640126, 23.640126],
            name=UnivariateSimulationResult.COL_UPPER_BOUND,
            index=index,
        ),
    )

    assert_array_equal(
        simulation_result.partitioner.frequencies_, [1, 4, 9, 10, 10, 6, 2, 1, 4]
    )

    SimulationDrawer(style="text").draw(
        data=target_simulator.simulate_feature(
            feature_name=parameterized_feature, partitioner=partitioner
        )
    )


def test_univariate_uplift_subsample_simulation_full_sample(
    crossfit: LearnerCrossfit, subsample: pd.Index, n_jobs: int
) -> None:

    parameterized_feature = "LSTAT"
    partitioner = ContinuousRangePartitioner(max_partitions=10)

    target_simulator = UnivariateUpliftSimulator(
        crossfit=crossfit,
        subsample=subsample,
        confidence_level=0.95,
        n_jobs=n_jobs,
        verbose=50,
    )

    target_simulator.full_sample = True

    simulation_result: UnivariateSimulationResult = target_simulator.simulate_feature(
        feature_name=parameterized_feature,
        partitioner=partitioner,
    )

    # test the first five rows of aggregated_results
    # the values were computed from a correct run

    index = pd.Index(
        data=[2.0, 4.0, 6.0, 8.0, 10.0, 12.0, 14.0, 16.0, 18.0],
        name=UnivariateTargetSimulator.IDX_PARTITION,
    )

    assert_series_equal(
        simulation_result.outputs_lower_bound().round(6),
        pd.Series(
            [1.800835, 1.800835, 1.800835, -0.320393, -1.847194]
            + [-2.074327, -2.539217, -2.825394, -2.825394],
            name=UnivariateSimulationResult.COL_LOWER_BOUND,
            index=index,
        ),
    )

    assert_series_equal(
        simulation_result.outputs_median().round(6),
        pd.Series(
            [2.696227, 2.696227, 2.696227, 0.652706, -0.878943]
            + [-1.081172, -1.494944, -1.750046, -1.750046],
            name=UnivariateSimulationResult.COL_MEDIAN,
            index=index,
        ),
    )

    assert_series_equal(
        simulation_result.outputs_upper_bound().round(6),
        pd.Series(
            [3.59162, 3.59162, 3.59162, 1.625805, 0.089307]
            + [-0.088017, -0.450671, -0.674698, -0.674698],
            name=UnivariateSimulationResult.COL_UPPER_BOUND,
            index=index,
        ),
    )

    assert_array_equal(
        simulation_result.partitioner.frequencies_, [1, 4, 9, 10, 10, 6, 2, 1, 4]
    )

    SimulationDrawer(style="text").draw(
        data=target_simulator.simulate_feature(
            feature_name=parameterized_feature, partitioner=partitioner
        )
    )


def test_actuals_simulation(uplift_simulator: UnivariateUpliftSimulator) -> None:

    assert_series_equal(
        uplift_simulator.simulate_actuals(),
        pd.Series(
            index=pd.RangeIndex(10, name=UnivariateUpliftSimulator.IDX_SPLIT),
            data=(
                [3.207810, 1.807740, 0.709917, -2.392966, 1.530005]
                + [-2.394199, 1.389225, -3.261376, 2.248752, 1.226377]
            ),
            name=UnivariateUpliftSimulator.COL_OUTPUT,
        ),
    )


def test_univariate_uplift_simulation(
    uplift_simulator: UnivariateUpliftSimulator,
) -> None:

    parameterized_feature = "LSTAT"
    partitioner = ContinuousRangePartitioner(max_partitions=10)

    simulation_result: UnivariateSimulationResult = uplift_simulator.simulate_feature(
        feature_name=parameterized_feature,
        partitioner=partitioner,
    )

    absolute_target_change_df: pd.DataFrame = simulation_result.outputs

    values = absolute_target_change_df.values

    # test aggregated values
    # the values on the right were computed from correct runs
    assert values.min() == approx(-3.83624)
    assert values.mean() == approx(0.3285436)
    assert values.max() == approx(6.16279)

    # test the first five rows of aggregated_results
    # the values were computed from a correct run

    index = pd.Index(
        data=[0.0, 5.0, 10.0, 15.0, 20.0, 25.0],
        name=UnivariateUpliftSimulator.IDX_PARTITION,
    )

    assert_series_equal(
        simulation_result.outputs_lower_bound(),
        pd.Series(
            [0.122173, 0.122173, -2.519444, -3.455124, -3.455124, -3.455124],
            name=UnivariateSimulationResult.COL_LOWER_BOUND,
            index=index,
        ),
    )

    assert_series_equal(
        simulation_result.outputs_median(),
        pd.Series(
            [3.473475, 3.473475, 0.00183626, -1.006696, -1.297973, -1.297973],
            name=UnivariateSimulationResult.COL_MEDIAN,
            index=index,
        ),
    )

    assert_series_equal(
        simulation_result.outputs_upper_bound(),
        pd.Series(
            [5.441435, 5.441435, 1.312475, 0.722676, 0.597156, 0.597156],
            name=UnivariateSimulationResult.COL_UPPER_BOUND,
            index=index,
        ),
    )

    assert_array_equal(
        simulation_result.partitioner.frequencies_, [1, 31, 37, 19, 8, 1]
    )

    SimulationDrawer(style="text").draw(
        data=uplift_simulator.simulate_feature(
            feature_name=parameterized_feature, partitioner=partitioner
        )
    )


def test_univariate_uplift_subsample_simulation(
    crossfit: LearnerCrossfit, subsample: pd.Index, n_jobs: int
) -> None:

    parameterized_feature = "LSTAT"
    partitioner = ContinuousRangePartitioner(max_partitions=10)

    sample_index = crossfit.sample_.index

    with pytest.raises(
        ValueError,
        match=(
            "arg subsample includes indices not contained in the simulation sample: "
            r"\[-1, 9999\]"
        ),
    ):
        UnivariateUpliftSimulator(
            crossfit=crossfit, subsample=pd.Index([*sample_index, -1, 9999])
        ).simulate_feature(
            feature_name=parameterized_feature,
            partitioner=partitioner,
        )

    uplift_simulator = UnivariateUpliftSimulator(
        crossfit=crossfit,
        subsample=subsample,
        confidence_level=0.8,
        n_jobs=n_jobs,
        verbose=50,
    )

    simulation_result: UnivariateSimulationResult = uplift_simulator.simulate_feature(
        feature_name=parameterized_feature, partitioner=partitioner
    )

    absolute_target_change_df: pd.DataFrame = simulation_result.outputs

    values = absolute_target_change_df.values

    # test aggregated values
    # the values on the right were computed from correct runs
    assert values.min() == approx(-5.02235)
    assert values.mean() == approx(0.359062)
    assert values.max() == approx(5.66388)

    # test the first five rows of aggregated_results
    # the values were computed from a correct run

    index = pd.Index(
        data=[2.0, 4.0, 6.0, 8.0, 10.0, 12.0, 14.0, 16.0, 18.0],
        name=UnivariateUpliftSimulator.IDX_PARTITION,
    )

    assert_series_equal(
        simulation_result.outputs_lower_bound(),
        pd.Series(
            [-0.712151, -0.712151, -0.712151, -2.003846, -3.501357]
            + [-3.582478, -4.64558, -4.64558, -4.64558],
            name=UnivariateSimulationResult.COL_LOWER_BOUND,
            index=index,
        ),
    )

    assert_series_equal(
        simulation_result.outputs_median(),
        pd.Series(
            [2.967666, 2.967666, 2.967666, 1.499583, -0.370505]
            + [-0.542527, -0.657656, -1.303745, -1.515228],
            name=UnivariateSimulationResult.COL_MEDIAN,
            index=index,
        ),
    )

    assert_series_equal(
        simulation_result.outputs_upper_bound(),
        pd.Series(
            [5.284187, 5.284187, 5.284187, 2.859393, 1.350859]
            + [1.275809, 1.228851, 0.694126, 0.694126],
            name=UnivariateSimulationResult.COL_UPPER_BOUND,
            index=index,
        ),
    )

<<<<<<< HEAD
    assert_array_equal(
        simulation_result.partitioner.frequencies_, [1, 4, 9, 10, 10, 6, 2, 1, 4]
    )

    SimulationDrawer(style="text").draw(
        data=uplift_simulator.simulate_feature(
            feature_name=parameterized_feature, partitioner=partitioner
        )
    )
=======
    SimulationDrawer(style="text").draw(data=simulation_result)


def test_univariate_probability_simulation(
    iris_classifier_crossfit_binary: LearnerCrossfit[
        ClassifierPipelineDF[RandomForestClassifierDF]
    ],
    n_jobs: int,
) -> None:
    parameterized_feature = "sepal length (cm)"
    partitioner = ContinuousRangePartitioner(max_partitions=10)

    print(iris_classifier_crossfit_binary.sample_.feature_names)

    proba_simulator = UnivariateProbabilitySimulator(
        crossfit=iris_classifier_crossfit_binary,
        confidence_level=0.95,
        n_jobs=n_jobs,
        verbose=50,
    )

    simulation_result: UnivariateSimulationResult = proba_simulator.simulate_feature(
        feature_name=parameterized_feature, partitioner=partitioner
    )

    index = pd.Index(
        data=[5, 5.5, 6, 6.5, 7, 7.5], name=UnivariateUpliftSimulator.IDX_PARTITION
    )

    assert simulation_result.baseline == approx(0.5)

    assert_series_equal(
        simulation_result.outputs_lower_bound(),
        pd.Series(
            [0.346255, 0.346255, 0.353697, 0.394167, 0.401895, 0.417372],
            name=UnivariateSimulationResult.COL_LOWER_BOUND,
            index=index,
        ),
    )

    assert_series_equal(
        simulation_result.outputs_median(),
        pd.Series(
            [0.460432, 0.450516, 0.469412, 0.488569, 0.492651, 0.507788],
            name=UnivariateSimulationResult.COL_MEDIAN,
            index=index,
        ),
    )

    assert_series_equal(
        simulation_result.outputs_upper_bound(),
        pd.Series(
            [0.582565, 0.562096, 0.570590, 0.580023, 0.599714, 0.602303],
            name=UnivariateSimulationResult.COL_UPPER_BOUND,
            index=index,
        ),
    )

    SimulationDrawer(style="text").draw(data=simulation_result)
>>>>>>> 29bb928f
<|MERGE_RESOLUTION|>--- conflicted
+++ resolved
@@ -475,17 +475,10 @@
         ),
     )
 
-<<<<<<< HEAD
     assert_array_equal(
         simulation_result.partitioner.frequencies_, [1, 4, 9, 10, 10, 6, 2, 1, 4]
     )
 
-    SimulationDrawer(style="text").draw(
-        data=uplift_simulator.simulate_feature(
-            feature_name=parameterized_feature, partitioner=partitioner
-        )
-    )
-=======
     SimulationDrawer(style="text").draw(data=simulation_result)
 
 
@@ -544,5 +537,4 @@
         ),
     )
 
-    SimulationDrawer(style="text").draw(data=simulation_result)
->>>>>>> 29bb928f
+    SimulationDrawer(style="text").draw(data=simulation_result)