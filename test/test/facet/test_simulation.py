import logging

import pandas as pd
import pytest
from numpy.testing import assert_array_equal
from pandas.testing import assert_series_equal
from pytest import approx

from sklearndf import TransformerDF
from sklearndf.classification import RandomForestClassifierDF
from sklearndf.pipeline import ClassifierPipelineDF, RegressorPipelineDF
from sklearndf.regression.extra import LGBMRegressorDF

from facet.data import Sample
from facet.data.partition import ContinuousRangePartitioner
from facet.simulation import (
    UnivariateProbabilitySimulator,
    UnivariateSimulationResult,
    UnivariateTargetSimulator,
    UnivariateUpliftSimulator,
)
from facet.simulation.viz import SimulationDrawer

log = logging.getLogger(__name__)

N_SPLITS = 10


@pytest.fixture
def model(sample: Sample, simple_preprocessor: TransformerDF) -> RegressorPipelineDF:
    # use a pre-optimised model
    return RegressorPipelineDF(
        preprocessing=simple_preprocessor,
        regressor=LGBMRegressorDF(
            max_depth=10, min_split_gain=0.2, num_leaves=50, random_state=42
        ),
    ).fit(X=sample.features, y=sample.target)


@pytest.fixture
def subsample(sample: Sample) -> Sample:
    return sample.subsample(
        iloc=(
            [8, 77, 65, 43, 43, 85, 8, 69, 20, 9, 52, 97, 73, 76, 71, 78]
            + [51, 12, 83, 45, 50, 37, 18, 92, 78, 64, 40, 82, 54, 44, 45, 22]
            + [9, 55, 88, 6, 85, 82, 27, 63, 16, 75, 70, 35, 6, 97, 44, 89, 67, 77]
        )
    )


@pytest.fixture
def target_simulator(
    model: RegressorPipelineDF, sample: Sample, n_jobs: int
) -> UnivariateTargetSimulator:
    return UnivariateTargetSimulator(
        model=model, sample=sample, confidence_level=0.8, n_jobs=n_jobs, verbose=50
    )


@pytest.fixture
def uplift_simulator(
    model: RegressorPipelineDF, sample: Sample, n_jobs: int
) -> UnivariateUpliftSimulator:
    return UnivariateUpliftSimulator(
        model=model, sample=sample, confidence_level=0.8, n_jobs=n_jobs, verbose=50
    )


def test_univariate_target_simulation(
    target_simulator: UnivariateTargetSimulator,
) -> None:

    parameterized_feature = "LSTAT"
    partitioner = ContinuousRangePartitioner(max_partitions=10)

    simulation_result: UnivariateSimulationResult = target_simulator.simulate_feature(
        feature_name=parameterized_feature,
        partitioner=partitioner,
    )

    # test simulation results

    index = pd.Index(
        data=[0.0, 5.0, 10.0, 15.0, 20.0, 25.0],
        name=UnivariateSimulationResult.IDX_PARTITION,
    )

    assert_series_equal(
<<<<<<< HEAD
        simulation_result.lower_bound,
=======
        simulation_result.data.loc[:, UnivariateSimulationResult.COL_LOWER_BOUND],
>>>>>>> 6b444dab
        pd.Series(
            [24.98646, 24.98646, 21.15398, 20.23877, 20.23877, 20.23877],
            name=UnivariateSimulationResult.COL_LOWER_BOUND,
            index=index,
        ),
    )

    assert_series_equal(
<<<<<<< HEAD
        simulation_result.mean,
=======
        simulation_result.data.loc[:, UnivariateSimulationResult.COL_MEAN],
>>>>>>> 6b444dab
        pd.Series(
            [25.4571, 25.4571, 21.67744, 20.81063, 20.81063, 20.81063],
            name=UnivariateSimulationResult.COL_MEAN,
            index=index,
        ),
    )

    assert_series_equal(
<<<<<<< HEAD
        simulation_result.upper_bound,
=======
        simulation_result.data.loc[:, UnivariateSimulationResult.COL_UPPER_BOUND],
>>>>>>> 6b444dab
        pd.Series(
            [25.92774, 25.92774, 22.2009, 21.38249, 21.38249, 21.38249],
            name=UnivariateSimulationResult.COL_UPPER_BOUND,
            index=index,
        ),
    )

    assert_array_equal(
        simulation_result.partitioner.frequencies_, [1, 31, 37, 19, 8, 1]
    )

    SimulationDrawer(style="text").draw(
        data=target_simulator.simulate_feature(
            feature_name=parameterized_feature, partitioner=partitioner
        )
    )


def test_univariate_target_subsample_simulation_80(
    model: RegressorPipelineDF, subsample: Sample, n_jobs: int
) -> None:

    parameterized_feature = "LSTAT"
    partitioner = ContinuousRangePartitioner(max_partitions=10)

    target_simulator = UnivariateTargetSimulator(
        model=model, sample=subsample, confidence_level=0.8, n_jobs=n_jobs, verbose=50
    )

    simulation_result: UnivariateSimulationResult = target_simulator.simulate_feature(
        feature_name=parameterized_feature,
        partitioner=partitioner,
    )

    # test simulation results

    index = pd.Index(
        data=[2.0, 4.0, 6.0, 8.0, 10.0, 12.0, 14.0, 16.0, 18.0],
        name=UnivariateSimulationResult.IDX_PARTITION,
    )

    assert_series_equal(
<<<<<<< HEAD
        simulation_result.lower_bound,
=======
        simulation_result.data.loc[:, UnivariateSimulationResult.COL_LOWER_BOUND],
>>>>>>> 6b444dab
        pd.Series(
            [25.05676, 25.05676, 25.05676, 22.96243, 21.43395]
            + [21.21544, 20.76824, 20.49282, 20.49282],
            name=UnivariateSimulationResult.COL_LOWER_BOUND,
            index=index,
        ),
    )

    assert_series_equal(
<<<<<<< HEAD
        simulation_result.mean,
=======
        simulation_result.data.loc[:, UnivariateSimulationResult.COL_MEAN],
>>>>>>> 6b444dab
        pd.Series(
            [25.642227, 25.642227, 25.642227, 23.598706, 22.067057]
            + [21.864828, 21.451056, 21.195954, 21.195954],
            name=UnivariateSimulationResult.COL_MEAN,
            index=index,
        ),
    )

    assert_series_equal(
<<<<<<< HEAD
        simulation_result.upper_bound,
=======
        simulation_result.data.loc[:, UnivariateSimulationResult.COL_UPPER_BOUND],
>>>>>>> 6b444dab
        pd.Series(
            [26.22769, 26.22769, 26.22769, 24.23498, 22.70016]
            + [22.51422, 22.13387, 21.89909, 21.89909],
            name=UnivariateSimulationResult.COL_UPPER_BOUND,
            index=index,
        ),
    )

    assert_array_equal(
        simulation_result.partitioner.frequencies_, [1, 4, 9, 10, 10, 6, 2, 1, 4]
    )

    SimulationDrawer(style="text").draw(
        data=target_simulator.simulate_feature(
            feature_name=parameterized_feature, partitioner=partitioner
        )
    )


def test_univariate_uplift_subsample_simulation_95(
    model: RegressorPipelineDF, subsample: Sample, n_jobs: int
) -> None:

    parameterized_feature = "LSTAT"
    partitioner = ContinuousRangePartitioner(max_partitions=10)

    target_simulator = UnivariateUpliftSimulator(
        model=model, sample=subsample, confidence_level=0.95, n_jobs=n_jobs, verbose=50
    )

    simulation_result: UnivariateSimulationResult = target_simulator.simulate_feature(
        feature_name=parameterized_feature,
        partitioner=partitioner,
    )

    # test simulation results

    index = pd.Index(
        data=[2.0, 4.0, 6.0, 8.0, 10.0, 12.0, 14.0, 16.0, 18.0],
        name=UnivariateSimulationResult.IDX_PARTITION,
    )

    assert_series_equal(
<<<<<<< HEAD
        simulation_result.lower_bound.round(6),
=======
        simulation_result.data.loc[:, UnivariateSimulationResult.COL_LOWER_BOUND].round(
            6
        ),
>>>>>>> 6b444dab
        pd.Series(
            [1.800835, 1.800835, 1.800835, -0.320393, -1.847194]
            + [-2.074327, -2.539217, -2.825394, -2.825394],
            name=UnivariateSimulationResult.COL_LOWER_BOUND,
            index=index,
        ),
    )

    assert_series_equal(
<<<<<<< HEAD
        simulation_result.mean.round(6),
=======
        simulation_result.data.loc[:, UnivariateSimulationResult.COL_MEAN].round(6),
>>>>>>> 6b444dab
        pd.Series(
            [2.696227, 2.696227, 2.696227, 0.652706, -0.878943]
            + [-1.081172, -1.494944, -1.750046, -1.750046],
            name=UnivariateSimulationResult.COL_MEAN,
            index=index,
        ),
    )

    assert_series_equal(
<<<<<<< HEAD
        simulation_result.upper_bound.round(6),
=======
        simulation_result.data.loc[:, UnivariateSimulationResult.COL_UPPER_BOUND].round(
            6
        ),
>>>>>>> 6b444dab
        pd.Series(
            [3.59162, 3.59162, 3.59162, 1.625805, 0.089307]
            + [-0.088017, -0.450671, -0.674698, -0.674698],
            name=UnivariateSimulationResult.COL_UPPER_BOUND,
            index=index,
        ),
    )

    assert_array_equal(
        simulation_result.partitioner.frequencies_, [1, 4, 9, 10, 10, 6, 2, 1, 4]
    )

    SimulationDrawer(style="text").draw(
        data=target_simulator.simulate_feature(
            feature_name=parameterized_feature, partitioner=partitioner
        )
    )


def test_univariate_uplift_simulation(
    uplift_simulator: UnivariateUpliftSimulator,
) -> None:

    parameterized_feature = "LSTAT"
    partitioner = ContinuousRangePartitioner(max_partitions=10)

    simulation_result: UnivariateSimulationResult = uplift_simulator.simulate_feature(
        feature_name=parameterized_feature,
        partitioner=partitioner,
    )

    # test simulation results

    index = pd.Index(
        data=[0.0, 5.0, 10.0, 15.0, 20.0, 25.0],
        name=UnivariateSimulationResult.IDX_PARTITION,
    )

    assert_series_equal(
<<<<<<< HEAD
        simulation_result.lower_bound,
=======
        simulation_result.data.loc[:, UnivariateSimulationResult.COL_LOWER_BOUND],
>>>>>>> 6b444dab
        pd.Series(
            [2.677461, 2.677461, -1.155017, -2.070234, -2.070234, -2.070234],
            name=UnivariateSimulationResult.COL_LOWER_BOUND,
            index=index,
        ),
    )

    assert_series_equal(
<<<<<<< HEAD
        simulation_result.mean,
=======
        simulation_result.data.loc[:, UnivariateSimulationResult.COL_MEAN],
>>>>>>> 6b444dab
        pd.Series(
            [3.148100, 3.148100, -0.631560, -1.498371, -1.498371, -1.498371],
            name=UnivariateSimulationResult.COL_MEAN,
            index=index,
        ),
    )

    assert_series_equal(
<<<<<<< HEAD
        simulation_result.upper_bound,
=======
        simulation_result.data.loc[:, UnivariateSimulationResult.COL_UPPER_BOUND],
>>>>>>> 6b444dab
        pd.Series(
            [3.618739, 3.618739, -0.108103, -0.926508, -0.926508, -0.926508],
            name=UnivariateSimulationResult.COL_UPPER_BOUND,
            index=index,
        ),
    )

    assert_array_equal(
        simulation_result.partitioner.frequencies_, [1, 31, 37, 19, 8, 1]
    )

    SimulationDrawer(style="text").draw(
        data=uplift_simulator.simulate_feature(
            feature_name=parameterized_feature, partitioner=partitioner
        )
    )


def test_univariate_uplift_subsample_simulation(
    model: RegressorPipelineDF, subsample: Sample, n_jobs: int
) -> None:

    parameterized_feature = "LSTAT"
    partitioner = ContinuousRangePartitioner(max_partitions=10)

    uplift_simulator = UnivariateUpliftSimulator(
        model=model, sample=subsample, confidence_level=0.8, n_jobs=n_jobs, verbose=50
    )

    simulation_result: UnivariateSimulationResult = uplift_simulator.simulate_feature(
        feature_name=parameterized_feature, partitioner=partitioner
    )

    # test simulation results

    index = pd.Index(
        data=[2.0, 4.0, 6.0, 8.0, 10.0, 12.0, 14.0, 16.0, 18.0],
        name=UnivariateSimulationResult.IDX_PARTITION,
    )

    assert_series_equal(
<<<<<<< HEAD
        simulation_result.lower_bound,
=======
        simulation_result.data.loc[:, UnivariateSimulationResult.COL_LOWER_BOUND],
>>>>>>> 6b444dab
        pd.Series(
            [2.110762, 2.110762, 2.110762, 0.0164306, -1.512048]
            + [-1.730561, -2.177757, -2.453179, -2.453179],
            name=UnivariateSimulationResult.COL_LOWER_BOUND,
            index=index,
        ),
    )

    assert_series_equal(
<<<<<<< HEAD
        simulation_result.mean,
=======
        simulation_result.data.loc[:, UnivariateSimulationResult.COL_MEAN],
>>>>>>> 6b444dab
        pd.Series(
            [2.696227, 2.696227, 2.696227, 0.652706, -0.878943]
            + [-1.081172, -1.494944, -1.750046, -1.750046],
            name=UnivariateSimulationResult.COL_MEAN,
            index=index,
        ),
    )

    assert_series_equal(
<<<<<<< HEAD
        simulation_result.upper_bound,
=======
        simulation_result.data.loc[:, UnivariateSimulationResult.COL_UPPER_BOUND],
>>>>>>> 6b444dab
        pd.Series(
            [3.281693, 3.281693, 3.281693, 1.288981, -0.245838]
            + [-0.431783, -0.81213, -1.046914, -1.046914],
            name=UnivariateSimulationResult.COL_UPPER_BOUND,
            index=index,
        ),
    )

    assert_array_equal(
        simulation_result.partitioner.frequencies_, [1, 4, 9, 10, 10, 6, 2, 1, 4]
    )

    SimulationDrawer(style="text").draw(data=simulation_result)


def test_univariate_probability_simulation(
<<<<<<< HEAD
    iris_classifier_binary: ClassifierPipelineDF[RandomForestClassifierDF],
=======
    iris_classifier_model_binary: ClassifierPipelineDF[RandomForestClassifierDF],
>>>>>>> 6b444dab
    iris_sample_binary: Sample,
    n_jobs: int,
) -> None:
    parameterized_feature = "sepal length (cm)"
    partitioner = ContinuousRangePartitioner(max_partitions=10)

    print(iris_sample_binary.feature_names)

    proba_simulator = UnivariateProbabilitySimulator(
<<<<<<< HEAD
        model=iris_classifier_binary,
=======
        model=iris_classifier_model_binary,
>>>>>>> 6b444dab
        sample=iris_sample_binary,
        confidence_level=0.95,
        n_jobs=n_jobs,
        verbose=50,
    )

    simulation_result: UnivariateSimulationResult = proba_simulator.simulate_feature(
        feature_name=parameterized_feature, partitioner=partitioner
    )

    index = pd.Index(
        data=[5, 5.5, 6, 6.5, 7, 7.5, 8], name=UnivariateSimulationResult.IDX_PARTITION
    )

    assert simulation_result.baseline == approx(0.5)

    assert_series_equal(
<<<<<<< HEAD
        simulation_result.lower_bound,
=======
        simulation_result.data.loc[:, UnivariateSimulationResult.COL_LOWER_BOUND],
>>>>>>> 6b444dab
        pd.Series(
            [0.415337, 0.390766, 0.401039, 0.420727, 0.425914, 0.452885, 0.452885],
            name=UnivariateSimulationResult.COL_LOWER_BOUND,
            index=index,
        ),
    )

    assert_series_equal(
<<<<<<< HEAD
        simulation_result.mean,
=======
        simulation_result.data.loc[:, UnivariateSimulationResult.COL_MEAN],
>>>>>>> 6b444dab
        pd.Series(
            [0.495814, 0.475288, 0.48689, 0.507294, 0.510055, 0.533888, 0.533888],
            name=UnivariateSimulationResult.COL_MEAN,
            index=index,
        ),
    )

    assert_series_equal(
<<<<<<< HEAD
        simulation_result.upper_bound,
=======
        simulation_result.data.loc[:, UnivariateSimulationResult.COL_UPPER_BOUND],
>>>>>>> 6b444dab
        pd.Series(
            [0.576292, 0.559809, 0.57274, 0.593862, 0.594196, 0.614892, 0.614892],
            name=UnivariateSimulationResult.COL_UPPER_BOUND,
            index=index,
        ),
    )

    SimulationDrawer(style="text").draw(data=simulation_result)<|MERGE_RESOLUTION|>--- conflicted
+++ resolved
@@ -86,11 +86,7 @@
     )
 
     assert_series_equal(
-<<<<<<< HEAD
-        simulation_result.lower_bound,
-=======
         simulation_result.data.loc[:, UnivariateSimulationResult.COL_LOWER_BOUND],
->>>>>>> 6b444dab
         pd.Series(
             [24.98646, 24.98646, 21.15398, 20.23877, 20.23877, 20.23877],
             name=UnivariateSimulationResult.COL_LOWER_BOUND,
@@ -99,11 +95,7 @@
     )
 
     assert_series_equal(
-<<<<<<< HEAD
-        simulation_result.mean,
-=======
         simulation_result.data.loc[:, UnivariateSimulationResult.COL_MEAN],
->>>>>>> 6b444dab
         pd.Series(
             [25.4571, 25.4571, 21.67744, 20.81063, 20.81063, 20.81063],
             name=UnivariateSimulationResult.COL_MEAN,
@@ -112,11 +104,7 @@
     )
 
     assert_series_equal(
-<<<<<<< HEAD
-        simulation_result.upper_bound,
-=======
         simulation_result.data.loc[:, UnivariateSimulationResult.COL_UPPER_BOUND],
->>>>>>> 6b444dab
         pd.Series(
             [25.92774, 25.92774, 22.2009, 21.38249, 21.38249, 21.38249],
             name=UnivariateSimulationResult.COL_UPPER_BOUND,
@@ -159,11 +147,7 @@
     )
 
     assert_series_equal(
-<<<<<<< HEAD
-        simulation_result.lower_bound,
-=======
         simulation_result.data.loc[:, UnivariateSimulationResult.COL_LOWER_BOUND],
->>>>>>> 6b444dab
         pd.Series(
             [25.05676, 25.05676, 25.05676, 22.96243, 21.43395]
             + [21.21544, 20.76824, 20.49282, 20.49282],
@@ -173,11 +157,7 @@
     )
 
     assert_series_equal(
-<<<<<<< HEAD
-        simulation_result.mean,
-=======
         simulation_result.data.loc[:, UnivariateSimulationResult.COL_MEAN],
->>>>>>> 6b444dab
         pd.Series(
             [25.642227, 25.642227, 25.642227, 23.598706, 22.067057]
             + [21.864828, 21.451056, 21.195954, 21.195954],
@@ -187,11 +167,7 @@
     )
 
     assert_series_equal(
-<<<<<<< HEAD
-        simulation_result.upper_bound,
-=======
         simulation_result.data.loc[:, UnivariateSimulationResult.COL_UPPER_BOUND],
->>>>>>> 6b444dab
         pd.Series(
             [26.22769, 26.22769, 26.22769, 24.23498, 22.70016]
             + [22.51422, 22.13387, 21.89909, 21.89909],
@@ -235,13 +211,9 @@
     )
 
     assert_series_equal(
-<<<<<<< HEAD
-        simulation_result.lower_bound.round(6),
-=======
         simulation_result.data.loc[:, UnivariateSimulationResult.COL_LOWER_BOUND].round(
             6
         ),
->>>>>>> 6b444dab
         pd.Series(
             [1.800835, 1.800835, 1.800835, -0.320393, -1.847194]
             + [-2.074327, -2.539217, -2.825394, -2.825394],
@@ -251,11 +223,7 @@
     )
 
     assert_series_equal(
-<<<<<<< HEAD
-        simulation_result.mean.round(6),
-=======
         simulation_result.data.loc[:, UnivariateSimulationResult.COL_MEAN].round(6),
->>>>>>> 6b444dab
         pd.Series(
             [2.696227, 2.696227, 2.696227, 0.652706, -0.878943]
             + [-1.081172, -1.494944, -1.750046, -1.750046],
@@ -265,13 +233,9 @@
     )
 
     assert_series_equal(
-<<<<<<< HEAD
-        simulation_result.upper_bound.round(6),
-=======
         simulation_result.data.loc[:, UnivariateSimulationResult.COL_UPPER_BOUND].round(
             6
         ),
->>>>>>> 6b444dab
         pd.Series(
             [3.59162, 3.59162, 3.59162, 1.625805, 0.089307]
             + [-0.088017, -0.450671, -0.674698, -0.674698],
@@ -311,11 +275,7 @@
     )
 
     assert_series_equal(
-<<<<<<< HEAD
-        simulation_result.lower_bound,
-=======
         simulation_result.data.loc[:, UnivariateSimulationResult.COL_LOWER_BOUND],
->>>>>>> 6b444dab
         pd.Series(
             [2.677461, 2.677461, -1.155017, -2.070234, -2.070234, -2.070234],
             name=UnivariateSimulationResult.COL_LOWER_BOUND,
@@ -324,11 +284,7 @@
     )
 
     assert_series_equal(
-<<<<<<< HEAD
-        simulation_result.mean,
-=======
         simulation_result.data.loc[:, UnivariateSimulationResult.COL_MEAN],
->>>>>>> 6b444dab
         pd.Series(
             [3.148100, 3.148100, -0.631560, -1.498371, -1.498371, -1.498371],
             name=UnivariateSimulationResult.COL_MEAN,
@@ -337,11 +293,7 @@
     )
 
     assert_series_equal(
-<<<<<<< HEAD
-        simulation_result.upper_bound,
-=======
         simulation_result.data.loc[:, UnivariateSimulationResult.COL_UPPER_BOUND],
->>>>>>> 6b444dab
         pd.Series(
             [3.618739, 3.618739, -0.108103, -0.926508, -0.926508, -0.926508],
             name=UnivariateSimulationResult.COL_UPPER_BOUND,
@@ -383,11 +335,7 @@
     )
 
     assert_series_equal(
-<<<<<<< HEAD
-        simulation_result.lower_bound,
-=======
         simulation_result.data.loc[:, UnivariateSimulationResult.COL_LOWER_BOUND],
->>>>>>> 6b444dab
         pd.Series(
             [2.110762, 2.110762, 2.110762, 0.0164306, -1.512048]
             + [-1.730561, -2.177757, -2.453179, -2.453179],
@@ -397,11 +345,7 @@
     )
 
     assert_series_equal(
-<<<<<<< HEAD
-        simulation_result.mean,
-=======
         simulation_result.data.loc[:, UnivariateSimulationResult.COL_MEAN],
->>>>>>> 6b444dab
         pd.Series(
             [2.696227, 2.696227, 2.696227, 0.652706, -0.878943]
             + [-1.081172, -1.494944, -1.750046, -1.750046],
@@ -411,11 +355,7 @@
     )
 
     assert_series_equal(
-<<<<<<< HEAD
-        simulation_result.upper_bound,
-=======
         simulation_result.data.loc[:, UnivariateSimulationResult.COL_UPPER_BOUND],
->>>>>>> 6b444dab
         pd.Series(
             [3.281693, 3.281693, 3.281693, 1.288981, -0.245838]
             + [-0.431783, -0.81213, -1.046914, -1.046914],
@@ -432,11 +372,7 @@
 
 
 def test_univariate_probability_simulation(
-<<<<<<< HEAD
     iris_classifier_binary: ClassifierPipelineDF[RandomForestClassifierDF],
-=======
-    iris_classifier_model_binary: ClassifierPipelineDF[RandomForestClassifierDF],
->>>>>>> 6b444dab
     iris_sample_binary: Sample,
     n_jobs: int,
 ) -> None:
@@ -446,11 +382,7 @@
     print(iris_sample_binary.feature_names)
 
     proba_simulator = UnivariateProbabilitySimulator(
-<<<<<<< HEAD
         model=iris_classifier_binary,
-=======
-        model=iris_classifier_model_binary,
->>>>>>> 6b444dab
         sample=iris_sample_binary,
         confidence_level=0.95,
         n_jobs=n_jobs,
@@ -468,11 +400,7 @@
     assert simulation_result.baseline == approx(0.5)
 
     assert_series_equal(
-<<<<<<< HEAD
-        simulation_result.lower_bound,
-=======
         simulation_result.data.loc[:, UnivariateSimulationResult.COL_LOWER_BOUND],
->>>>>>> 6b444dab
         pd.Series(
             [0.415337, 0.390766, 0.401039, 0.420727, 0.425914, 0.452885, 0.452885],
             name=UnivariateSimulationResult.COL_LOWER_BOUND,
@@ -481,11 +409,7 @@
     )
 
     assert_series_equal(
-<<<<<<< HEAD
-        simulation_result.mean,
-=======
         simulation_result.data.loc[:, UnivariateSimulationResult.COL_MEAN],
->>>>>>> 6b444dab
         pd.Series(
             [0.495814, 0.475288, 0.48689, 0.507294, 0.510055, 0.533888, 0.533888],
             name=UnivariateSimulationResult.COL_MEAN,
@@ -494,11 +418,7 @@
     )
 
     assert_series_equal(
-<<<<<<< HEAD
-        simulation_result.upper_bound,
-=======
         simulation_result.data.loc[:, UnivariateSimulationResult.COL_UPPER_BOUND],
->>>>>>> 6b444dab
         pd.Series(
             [0.576292, 0.559809, 0.57274, 0.593862, 0.594196, 0.614892, 0.614892],
             name=UnivariateSimulationResult.COL_UPPER_BOUND,
